package converters

import (
	"encoding/json"
	"fmt"
	"log"
	"path/filepath"
	"regexp"
	"strconv"
	"strings"

	corev1 "k8s.io/api/core/v1"
	"k8s.io/apimachinery/pkg/api/resource"
	metav1 "k8s.io/apimachinery/pkg/apis/meta/v1"
	"k8s.io/apimachinery/pkg/util/intstr"
	"k8s.io/utils/ptr"

	"github.com/nandemo-ya/kecs/controlplane/internal/artifacts"
	"github.com/nandemo-ya/kecs/controlplane/internal/config"
	"github.com/nandemo-ya/kecs/controlplane/internal/integrations/cloudwatch"
	"github.com/nandemo-ya/kecs/controlplane/internal/logging"
	"github.com/nandemo-ya/kecs/controlplane/internal/proxy"
	"github.com/nandemo-ya/kecs/controlplane/internal/storage"
	"github.com/nandemo-ya/kecs/controlplane/internal/types"
)

// TaskConverter converts ECS task definitions to Kubernetes resources
type TaskConverter struct {
	region                string
	accountID             string
	cloudWatchIntegration cloudwatch.Integration
	artifactManager       *artifacts.Manager
	proxyManager          *proxy.Manager
	networkConverter      *NetworkConverter
}

// NewTaskConverter creates a new task converter
func NewTaskConverter(region, accountID string) *TaskConverter {
	return &TaskConverter{
		region:    region,
		accountID: accountID,
	}
}

// NewTaskConverterWithCloudWatch creates a new task converter with CloudWatch integration
func NewTaskConverterWithCloudWatch(region, accountID string, cwIntegration cloudwatch.Integration) *TaskConverter {
	return &TaskConverter{
		region:                region,
		accountID:             accountID,
		cloudWatchIntegration: cwIntegration,
		networkConverter:      NewNetworkConverter(region, accountID),
	}
}

// SetArtifactManager sets the artifact manager for the task converter
func (c *TaskConverter) SetArtifactManager(am *artifacts.Manager) {
	c.artifactManager = am
}

// SetProxyManager sets the proxy manager for the task converter
func (c *TaskConverter) SetProxyManager(pm *proxy.Manager) {
	c.proxyManager = pm
}

// ConvertTaskToPod converts an ECS task definition and RunTask request to a Kubernetes Pod
func (c *TaskConverter) ConvertTaskToPod(
	taskDef *storage.TaskDefinition,
	runTaskReqJSON []byte, // Accept JSON bytes to avoid circular import
	cluster *storage.Cluster,
	taskID string,
) (*corev1.Pod, error) {
	// Import the generated types to properly handle network configuration
	var runTaskReq struct {
		Cluster              *string `json:"cluster,omitempty"`
		TaskDefinition       *string `json:"taskDefinition"`
		Count                *int    `json:"count,omitempty"`
		Group                *string `json:"group,omitempty"`
		StartedBy            *string `json:"startedBy,omitempty"`
		LaunchType           *string `json:"launchType,omitempty"`
		NetworkConfiguration *struct {
			AwsvpcConfiguration *struct {
				Subnets        []string `json:"subnets"`
				SecurityGroups []string `json:"securityGroups,omitempty"`
				AssignPublicIp *string  `json:"assignPublicIp,omitempty"`
			} `json:"awsvpcConfiguration,omitempty"`
		} `json:"networkConfiguration,omitempty"`
		PlacementConstraints []types.PlacementConstraint `json:"placementConstraints,omitempty"`
		PlacementStrategy    []types.PlacementStrategy   `json:"placementStrategy,omitempty"`
		PlatformVersion      *string                     `json:"platformVersion,omitempty"`
		EnableECSManagedTags *bool                       `json:"enableECSManagedTags,omitempty"`
		PropagateTags        *string                     `json:"propagateTags,omitempty"`
		ReferenceId          *string                     `json:"referenceId,omitempty"`
		Tags                 []types.Tag                 `json:"tags,omitempty"`
		EnableExecuteCommand *bool                       `json:"enableExecuteCommand,omitempty"`
		Overrides            *types.TaskOverride         `json:"overrides,omitempty"`
	}
	if err := json.Unmarshal(runTaskReqJSON, &runTaskReq); err != nil {
		return nil, fmt.Errorf("failed to parse RunTask request: %w", err)
	}
	// Parse container definitions
	var containerDefs []types.ContainerDefinition
	if err := json.Unmarshal([]byte(taskDef.ContainerDefinitions), &containerDefs); err != nil {
		return nil, fmt.Errorf("failed to parse container definitions: %w", err)
	}

	// Parse volumes if any
	var volumes []types.Volume
	if taskDef.Volumes != "" {
		if err := json.Unmarshal([]byte(taskDef.Volumes), &volumes); err != nil {
			return nil, fmt.Errorf("failed to parse volumes: %w", err)
		}
	}

	// Create pod spec
	pod := &corev1.Pod{
		ObjectMeta: metav1.ObjectMeta{
			Name:      fmt.Sprintf("ecs-task-%s", taskID),
			Namespace: c.getNamespace(cluster),
			Labels: map[string]string{
				"kecs.dev/cluster":       cluster.Name,
				"kecs.dev/task-id":       taskID,
				"kecs.dev/task-family":   taskDef.Family,
				"kecs.dev/task-revision": fmt.Sprintf("%d", taskDef.Revision),
				"kecs.dev/launch-type":   c.getLaunchTypeFromRequest(runTaskReq.LaunchType),
				"kecs.dev/managed-by":    "kecs",
			},
			Annotations: map[string]string{
				"kecs.dev/task-arn":            c.generateTaskARN(cluster.Name, taskID),
				"kecs.dev/task-definition-arn": taskDef.ARN,
			},
		},
		Spec: corev1.PodSpec{
			RestartPolicy: corev1.RestartPolicyNever, // ECS tasks don't restart by default
			Containers:    c.convertContainersWithOverrides(containerDefs, taskDef, runTaskReq.Overrides),
			Volumes:       c.convertVolumes(volumes),
		},
	}

	// Add init containers and volumes for artifacts if needed
	if c.artifactManager != nil {
		initContainers, artifactVolumes := c.createArtifactInitContainers(containerDefs)
		if len(initContainers) > 0 {
			pod.Spec.InitContainers = initContainers
			pod.Spec.Volumes = append(pod.Spec.Volumes, artifactVolumes...)
		}
	}

	// Apply network mode
	networkMode := types.GetNetworkMode(&taskDef.NetworkMode)
	if networkMode == types.NetworkModeHost {
		pod.Spec.HostNetwork = true
	}

	// Add network configuration annotations
	if runTaskReq.NetworkConfiguration != nil && c.networkConverter != nil {
		// Add network mode annotation
		pod.Annotations["ecs.amazonaws.com/network-mode"] = string(networkMode)

		// Add awsvpc configuration if present
		if runTaskReq.NetworkConfiguration.AwsvpcConfiguration != nil {
			awsvpc := runTaskReq.NetworkConfiguration.AwsvpcConfiguration
			if len(awsvpc.Subnets) > 0 {
				pod.Annotations["ecs.amazonaws.com/subnets"] = strings.Join(awsvpc.Subnets, ",")
			}
			if len(awsvpc.SecurityGroups) > 0 {
				pod.Annotations["ecs.amazonaws.com/security-groups"] = strings.Join(awsvpc.SecurityGroups, ",")
			}
			if awsvpc.AssignPublicIp != nil {
				pod.Annotations["ecs.amazonaws.com/assign-public-ip"] = *awsvpc.AssignPublicIp
			}
		}
	} else {
		// Just add the network mode from task definition
		pod.Annotations["ecs.amazonaws.com/network-mode"] = string(networkMode)
	}

	// Apply PID mode
	if taskDef.PidMode == "host" {
		pod.Spec.HostPID = true
	}

	// Apply task role via ServiceAccount only if IAM integration is enabled
	if taskDef.TaskRoleARN != "" && config.GetBool("features.iamIntegration") {
		// Extract role name from ARN
		roleName := c.extractRoleNameFromARN(taskDef.TaskRoleARN)
		if roleName != "" {
			// ServiceAccount name is typically rolename-sa
			serviceAccountName := fmt.Sprintf("%s-sa", roleName)
			pod.Spec.ServiceAccountName = serviceAccountName

			// Add annotations for tracking
			pod.Annotations["kecs.dev/task-role-arn"] = taskDef.TaskRoleARN
			pod.Annotations["kecs.dev/task-role-name"] = roleName
		}
	}

	// Apply IPC mode
	if taskDef.IpcMode == "host" {
		pod.Spec.HostIPC = true
	}

	// Apply task-level resource constraints
	if taskDef.CPU != "" || taskDef.Memory != "" {
		c.applyResourceConstraints(pod, taskDef.CPU, taskDef.Memory)
	}

	// Apply overrides if any
	if runTaskReq.Overrides != nil {
		c.applyOverrides(pod, runTaskReq.Overrides)
	}

	// Add placement constraints as node selectors/affinity
	if runTaskReq.PlacementConstraints != nil {
		c.applyPlacementConstraints(pod, runTaskReq.PlacementConstraints)
	}

	// Add tags as labels
	if runTaskReq.Tags != nil {
		c.applyTags(pod, runTaskReq.Tags)
	}

	// Add volume configuration annotations
	c.addVolumeAnnotations(pod, volumes)

	// Add secret annotations
	c.addSecretAnnotations(pod, containerDefs)

	// Apply IAM role annotations if specified (for tracking purposes)
	if taskDef.ExecutionRoleARN != "" {
		pod.ObjectMeta.Annotations["kecs.dev/execution-role-arn"] = taskDef.ExecutionRoleARN
	}

	// Apply CloudWatch logs configuration
	if c.cloudWatchIntegration != nil {
		c.applyCloudWatchLogsConfiguration(pod, containerDefs, taskDef)
<<<<<<< HEAD
		// DaemonSet will handle log collection - no sidecar needed
=======

		// Add FluentBit sidecar if needed
		sidecar, configMap := c.createCloudWatchSidecar(containerDefs, taskDef, cluster, taskID)
		if sidecar != nil {
			pod.Spec.Containers = append(pod.Spec.Containers, *sidecar)

			// Add host path volumes for logs
			pod.Spec.Volumes = append(pod.Spec.Volumes,
				corev1.Volume{
					Name: "varlog",
					VolumeSource: corev1.VolumeSource{
						HostPath: &corev1.HostPathVolumeSource{
							Path: "/var/log",
						},
					},
				},
				corev1.Volume{
					Name: "varlibdockercontainers",
					VolumeSource: corev1.VolumeSource{
						HostPath: &corev1.HostPathVolumeSource{
							Path: "/var/lib/docker/containers",
						},
					},
				},
			)

			// Store config map info for later creation
			if configMap != nil {
				pod.Annotations["kecs.dev/fluent-bit-configmap"] = configMap.Name
				pod.Annotations["kecs.dev/fluent-bit-config"] = configMap.Data["fluent-bit.conf"]
			}
		}
	}

	// Add AWS proxy sidecar if proxy manager is available
	if c.proxyManager != nil && c.proxyManager.GetSidecarProxy() != nil {
		sidecarProxy := c.proxyManager.GetSidecarProxy()
		if sidecarProxy.ShouldInjectSidecar(pod) {
			if err := sidecarProxy.InjectSidecar(pod); err != nil {
				logging.Warn("Failed to inject AWS proxy sidecar", "error", err)
			}
		}
>>>>>>> d5790eba
	}

	return pod, nil
}

// convertContainers converts ECS container definitions to Kubernetes containers
func (c *TaskConverter) convertContainers(
	containerDefs []types.ContainerDefinition,
	taskDef *storage.TaskDefinition,
	runTaskReq *types.RunTaskRequest,
) []corev1.Container {
	containers := make([]corev1.Container, 0, len(containerDefs))

	// Generate task ARN for logging
	taskArn := taskDef.ARN

	for _, def := range containerDefs {
		container := corev1.Container{
			Name:            *def.Name,
			Image:           *def.Image,
			ImagePullPolicy: corev1.PullIfNotPresent,
		}

		// Command and arguments
		if def.Command != nil && len(def.Command) > 0 {
			container.Command = def.Command
		}
		if def.EntryPoint != nil && len(def.EntryPoint) > 0 {
			container.Command = def.EntryPoint
			if def.Command != nil {
				container.Args = def.Command
			}
		}

		// Environment variables
		if def.Environment != nil {
			container.Env = c.convertEnvironment(def.Environment)
		}

		// Secrets from environment
		if def.Secrets != nil {
			container.Env = append(container.Env, c.convertSecrets(def.Secrets)...)
		}

		// Port mappings
		if def.PortMappings != nil {
			container.Ports = c.convertPortMappings(def.PortMappings)
		}

		// Resources (CPU and Memory)
		resources := corev1.ResourceRequirements{
			Requests: corev1.ResourceList{},
			Limits:   corev1.ResourceList{},
		}

		if def.Cpu != nil {
			// ECS CPU units: 1024 = 1 vCPU
			cpuMillis := *def.Cpu * 1000 / 1024
			resources.Requests[corev1.ResourceCPU] = *resource.NewMilliQuantity(int64(cpuMillis), resource.DecimalSI)
			resources.Limits[corev1.ResourceCPU] = *resource.NewMilliQuantity(int64(cpuMillis), resource.DecimalSI)
		}

		if def.Memory != nil {
			// ECS memory is in MiB
			memoryMi := resource.MustParse(fmt.Sprintf("%dMi", *def.Memory))
			resources.Requests[corev1.ResourceMemory] = memoryMi
			resources.Limits[corev1.ResourceMemory] = memoryMi
		} else if def.MemoryReservation != nil {
			// Use memory reservation as request if memory limit not set
			memoryMi := resource.MustParse(fmt.Sprintf("%dMi", *def.MemoryReservation))
			resources.Requests[corev1.ResourceMemory] = memoryMi
		}

		if len(resources.Requests) > 0 || len(resources.Limits) > 0 {
			container.Resources = resources
		}

		// Volume mounts
		if def.MountPoints != nil {
			container.VolumeMounts = c.convertMountPoints(def.MountPoints)
		}

		// Add artifact volume mounts
		if c.artifactManager != nil && def.Artifacts != nil && len(def.Artifacts) > 0 {
			artifactVolumeMount := corev1.VolumeMount{
				Name:      fmt.Sprintf("artifacts-%s", *def.Name),
				MountPath: "/artifacts",
				ReadOnly:  true,
			}
			container.VolumeMounts = append(container.VolumeMounts, artifactVolumeMount)
		}

		// Working directory
		if def.WorkingDirectory != nil {
			container.WorkingDir = *def.WorkingDirectory
		}

		// Essential containers (all containers are essential by default in K8s)
		// If Essential is false, we might want to handle this differently
		if def.Essential != nil && !*def.Essential {
			// Add annotation to track non-essential containers
			container.Name = container.Name + "-nonessential"
		}

		// Health check
		if def.HealthCheck != nil {
			// Use the same probe for both liveness and readiness
			container.LivenessProbe = c.convertHealthCheck(def.HealthCheck)
			// Create a copy for readiness probe with potentially different settings
			readinessProbe := c.convertHealthCheck(def.HealthCheck)
			// Readiness probe can have shorter initial delay for faster service availability
			if readinessProbe.InitialDelaySeconds > 10 {
				readinessProbe.InitialDelaySeconds = 10
			}
			container.ReadinessProbe = readinessProbe
		}

		// User
		if def.User != nil {
			container.SecurityContext = c.parseUser(*def.User)
		}

		// Privileged
		if def.Privileged != nil && *def.Privileged {
			if container.SecurityContext == nil {
				container.SecurityContext = &corev1.SecurityContext{}
			}
			container.SecurityContext.Privileged = ptr.To(true)
		}

		// ReadonlyRootFilesystem
		if def.ReadonlyRootFilesystem != nil && *def.ReadonlyRootFilesystem {
			if container.SecurityContext == nil {
				container.SecurityContext = &corev1.SecurityContext{}
			}
			container.SecurityContext.ReadOnlyRootFilesystem = ptr.To(true)
		}

		// Process log configuration if CloudWatch integration is available
		if c.cloudWatchIntegration != nil && def.LogConfiguration != nil {
			if def.LogConfiguration.LogDriver != nil && *def.LogConfiguration.LogDriver == "awslogs" {
				// Configure CloudWatch logging
				logConfig, err := c.cloudWatchIntegration.ConfigureContainerLogging(
					taskArn,
					*def.Name,
					*def.LogConfiguration.LogDriver,
					def.LogConfiguration.Options,
				)
				if err == nil && logConfig != nil {
					// Add annotations for log configuration
					if containerDefs[0].Name != nil && container.Name == *containerDefs[0].Name { // Only add to first container to avoid duplication
						container.Env = append(container.Env, corev1.EnvVar{
							Name:  "FLUENT_BIT_CONFIG",
							Value: logConfig.FluentBitConfig,
						})
					}
				}
			}
		}

		containers = append(containers, container)
	}

	// Apply container overrides if any
	if runTaskReq.Overrides != nil && runTaskReq.Overrides.ContainerOverrides != nil {
		for i := range containers {
			for _, override := range runTaskReq.Overrides.ContainerOverrides {
				if override.Name != nil && containers[i].Name == *override.Name {
					c.applyContainerOverride(&containers[i], &override)
				}
			}
		}
	}

	return containers
}

// convertEnvironment converts ECS environment variables to Kubernetes
func (c *TaskConverter) convertEnvironment(env []types.KeyValuePair) []corev1.EnvVar {
	k8sEnv := make([]corev1.EnvVar, 0, len(env))
	for _, e := range env {
		if e.Name != nil && e.Value != nil {
			k8sEnv = append(k8sEnv, corev1.EnvVar{
				Name:  *e.Name,
				Value: *e.Value,
			})
		}
	}
	return k8sEnv
}

// convertPortMappings converts ECS port mappings to Kubernetes
func (c *TaskConverter) convertPortMappings(mappings []types.PortMapping) []corev1.ContainerPort {
	ports := make([]corev1.ContainerPort, 0, len(mappings))

	for _, m := range mappings {
		if m.ContainerPort == nil {
			continue
		}

		port := corev1.ContainerPort{
			ContainerPort: int32(*m.ContainerPort),
		}

		if m.HostPort != nil {
			port.HostPort = int32(*m.HostPort)
		}

		if m.Protocol != nil {
			switch strings.ToLower(*m.Protocol) {
			case "tcp":
				port.Protocol = corev1.ProtocolTCP
			case "udp":
				port.Protocol = corev1.ProtocolUDP
			case "sctp":
				port.Protocol = corev1.ProtocolSCTP
			default:
				port.Protocol = corev1.ProtocolTCP
			}
		} else {
			port.Protocol = corev1.ProtocolTCP
		}

		if m.Name != nil {
			port.Name = *m.Name
		}

		ports = append(ports, port)
	}

	return ports
}

// convertContainersWithOverrides converts ECS container definitions to Kubernetes containers with overrides
func (c *TaskConverter) convertContainersWithOverrides(
	containerDefs []types.ContainerDefinition,
	taskDef *storage.TaskDefinition,
	overrides *types.TaskOverride,
) []corev1.Container {
	// Create a minimal RunTaskRequest with just the overrides
	runTaskReq := &types.RunTaskRequest{
		Overrides: overrides,
	}
	return c.convertContainers(containerDefs, taskDef, runTaskReq)
}

// convertVolumes converts ECS volumes to Kubernetes volumes
func (c *TaskConverter) convertVolumes(volumes []types.Volume) []corev1.Volume {
	k8sVolumes := make([]corev1.Volume, 0, len(volumes))

	for _, vol := range volumes {
		if vol.Name == nil {
			continue
		}

		k8sVol := corev1.Volume{
			Name: *vol.Name,
		}

		// Handle different volume types
		switch {
		case vol.Host != nil && vol.Host.SourcePath != nil:
			// Host volume
			k8sVol.VolumeSource = corev1.VolumeSource{
				HostPath: &corev1.HostPathVolumeSource{
					Path: *vol.Host.SourcePath,
				},
			}

		case vol.EfsVolumeConfiguration != nil:
			// EFS volume - convert to NFS in Kubernetes
			k8sVol.VolumeSource = c.convertEFSVolume(vol.EfsVolumeConfiguration)

		case vol.DockerVolumeConfiguration != nil:
			// Docker volume - convert based on driver
			k8sVol.VolumeSource = c.convertDockerVolume(vol.DockerVolumeConfiguration, *vol.Name)

		case vol.FsxWindowsFileServerVolumeConfiguration != nil:
			// FSx Windows File Server - convert to CIFS/SMB
			k8sVol.VolumeSource = c.convertFSxWindowsVolume(vol.FsxWindowsFileServerVolumeConfiguration)

		default:
			// Default to emptyDir for volumes without specific configuration
			k8sVol.VolumeSource = corev1.VolumeSource{
				EmptyDir: &corev1.EmptyDirVolumeSource{},
			}
		}

		k8sVolumes = append(k8sVolumes, k8sVol)
	}

	return k8sVolumes
}

// convertMountPoints converts ECS mount points to Kubernetes volume mounts
func (c *TaskConverter) convertMountPoints(mountPoints []types.MountPoint) []corev1.VolumeMount {
	mounts := make([]corev1.VolumeMount, 0, len(mountPoints))

	for _, mp := range mountPoints {
		if mp.SourceVolume == nil || mp.ContainerPath == nil {
			continue
		}

		mount := corev1.VolumeMount{
			Name:      *mp.SourceVolume,
			MountPath: *mp.ContainerPath,
		}

		if mp.ReadOnly != nil {
			mount.ReadOnly = *mp.ReadOnly
		}

		mounts = append(mounts, mount)
	}

	return mounts
}

// convertHealthCheck converts ECS health check to Kubernetes probe
func (c *TaskConverter) convertHealthCheck(hc *types.HealthCheck) *corev1.Probe {
	probe := &corev1.Probe{}

	// Process command based on format
	if hc.Command != nil && len(hc.Command) > 0 {
		cmdType := hc.Command[0]

		switch cmdType {
		case "CMD-SHELL":
			// Shell command - use exec probe with sh -c
			if len(hc.Command) > 1 {
				probe.Exec = &corev1.ExecAction{
					Command: []string{"sh", "-c", hc.Command[1]},
				}
			}
		case "CMD":
			// Direct command - use exec probe
			if len(hc.Command) > 1 {
				probe.Exec = &corev1.ExecAction{
					Command: hc.Command[1:],
				}
			}
		case "HTTP":
			// HTTP health check
			if len(hc.Command) > 1 {
				// Parse URL from command
				path := hc.Command[1]
				port := int32(80) // Default port

				// Extract port if specified
				if len(hc.Command) > 2 {
					// Try to parse port from command
					if p, err := strconv.Atoi(hc.Command[2]); err == nil {
						port = int32(p)
					}
				}

				probe.HTTPGet = &corev1.HTTPGetAction{
					Path: path,
					Port: intstr.FromInt(int(port)),
				}
			}
		default:
			// Assume direct command format
			probe.Exec = &corev1.ExecAction{
				Command: hc.Command,
			}
		}
	}

	// Set timing parameters
	if hc.Interval != nil {
		probe.PeriodSeconds = int32(*hc.Interval)
	} else {
		probe.PeriodSeconds = 30 // Default
	}

	if hc.Timeout != nil {
		probe.TimeoutSeconds = int32(*hc.Timeout)
	} else {
		probe.TimeoutSeconds = 5 // Default
	}

	if hc.Retries != nil {
		probe.FailureThreshold = int32(*hc.Retries)
	} else {
		probe.FailureThreshold = 3 // Default
	}

	if hc.StartPeriod != nil {
		probe.InitialDelaySeconds = int32(*hc.StartPeriod)
	} else {
		probe.InitialDelaySeconds = 30 // Default
	}

	// Kubernetes successThreshold is always 1 for liveness probe
	probe.SuccessThreshold = 1

	return probe
}

// parseUser parses user string and returns SecurityContext
func (c *TaskConverter) parseUser(user string) *corev1.SecurityContext {
	sc := &corev1.SecurityContext{}

	// Parse user:group format
	parts := strings.Split(user, ":")
	if len(parts) > 0 && parts[0] != "" {
		// Try to parse as number
		if uid, err := strconv.ParseInt(parts[0], 10, 64); err == nil {
			sc.RunAsUser = ptr.To(uid)
		}
	}

	if len(parts) > 1 && parts[1] != "" {
		// Try to parse as number
		if gid, err := strconv.ParseInt(parts[1], 10, 64); err == nil {
			sc.RunAsGroup = ptr.To(gid)
		}
	}

	return sc
}

// getNamespace determines the namespace for the pod
func (c *TaskConverter) getNamespace(cluster *storage.Cluster) string {
	// Create namespace based on cluster name and region
	return fmt.Sprintf("%s-%s", cluster.Name, cluster.Region)
}

// getLaunchType determines the launch type from the request
func (c *TaskConverter) getLaunchType(req *types.RunTaskRequest) string {
	if req.LaunchType != nil {
		return *req.LaunchType
	}
	if req.CapacityProviderStrategy != nil && len(req.CapacityProviderStrategy) > 0 {
		return "CAPACITY_PROVIDER"
	}
	return "EC2"
}

// getLaunchTypeFromRequest determines the launch type from a string pointer
func (c *TaskConverter) getLaunchTypeFromRequest(launchType *string) string {
	if launchType != nil {
		return *launchType
	}
	return "EC2"
}

// generateTaskARN generates a task ARN
func (c *TaskConverter) generateTaskARN(clusterName, taskID string) string {
	return fmt.Sprintf("arn:aws:ecs:%s:%s:task/%s/%s", c.region, c.accountID, clusterName, taskID)
}

// applyResourceConstraints applies task-level resource constraints to the pod
func (c *TaskConverter) applyResourceConstraints(pod *corev1.Pod, taskCPU, taskMemory string) {
	var cpuMillis int64
	var memoryMi int64

	// Parse CPU (can be "256", "0.25 vCPU", "1 vCPU", etc.)
	if taskCPU != "" {
		if strings.Contains(taskCPU, "vCPU") {
			// Parse vCPU format
			cpuStr := strings.TrimSuffix(strings.TrimSpace(taskCPU), " vCPU")
			if cpuFloat, err := strconv.ParseFloat(cpuStr, 64); err == nil {
				cpuMillis = int64(cpuFloat * 1000)
			}
		} else {
			// Parse CPU units (1024 = 1 vCPU)
			if cpuUnits, err := strconv.ParseInt(taskCPU, 10, 64); err == nil {
				cpuMillis = cpuUnits * 1000 / 1024
			}
		}
	}

	// Parse Memory (in MiB)
	if taskMemory != "" {
		if mem, err := strconv.ParseInt(taskMemory, 10, 64); err == nil {
			memoryMi = mem
		}
	}

	// Apply constraints to containers
	if cpuMillis > 0 || memoryMi > 0 {
		// Count containers with existing resource requests
		var totalRequestedCPU int64
		var totalRequestedMemory int64
		containersWithoutResources := 0

		for i := range pod.Spec.Containers {
			container := &pod.Spec.Containers[i]
			if container.Resources.Requests != nil {
				if cpu, ok := container.Resources.Requests[corev1.ResourceCPU]; ok {
					totalRequestedCPU += cpu.MilliValue()
				}
				if mem, ok := container.Resources.Requests[corev1.ResourceMemory]; ok {
					// Convert to MiB
					totalRequestedMemory += mem.Value() / (1024 * 1024)
				}
			} else {
				containersWithoutResources++
			}
		}

		// If some containers don't have resources defined, distribute remaining resources
		if containersWithoutResources > 0 {
			remainingCPU := cpuMillis - totalRequestedCPU
			remainingMemory := memoryMi - totalRequestedMemory

			if remainingCPU > 0 || remainingMemory > 0 {
				cpuPerContainer := remainingCPU / int64(containersWithoutResources)
				memoryPerContainer := remainingMemory / int64(containersWithoutResources)

				for i := range pod.Spec.Containers {
					container := &pod.Spec.Containers[i]
					if container.Resources.Requests == nil {
						container.Resources.Requests = corev1.ResourceList{}
					}
					if container.Resources.Limits == nil {
						container.Resources.Limits = corev1.ResourceList{}
					}

					// Only set if not already set
					if _, ok := container.Resources.Requests[corev1.ResourceCPU]; !ok && cpuPerContainer > 0 {
						container.Resources.Requests[corev1.ResourceCPU] = *resource.NewMilliQuantity(cpuPerContainer, resource.DecimalSI)
						container.Resources.Limits[corev1.ResourceCPU] = *resource.NewMilliQuantity(cpuPerContainer, resource.DecimalSI)
					}
					if _, ok := container.Resources.Requests[corev1.ResourceMemory]; !ok && memoryPerContainer > 0 {
						memQuantity := resource.MustParse(fmt.Sprintf("%dMi", memoryPerContainer))
						container.Resources.Requests[corev1.ResourceMemory] = memQuantity
						container.Resources.Limits[corev1.ResourceMemory] = memQuantity
					}
				}
			}
		} else if totalRequestedCPU > 0 || totalRequestedMemory > 0 {
			// Scale existing resources proportionally to fit task constraints
			if cpuMillis > 0 && totalRequestedCPU > 0 {
				cpuScale := float64(cpuMillis) / float64(totalRequestedCPU)
				for i := range pod.Spec.Containers {
					container := &pod.Spec.Containers[i]
					if container.Resources.Requests != nil {
						if cpu, ok := container.Resources.Requests[corev1.ResourceCPU]; ok {
							scaledCPU := int64(float64(cpu.MilliValue()) * cpuScale)
							if container.Resources.Limits == nil {
								container.Resources.Limits = corev1.ResourceList{}
							}
							container.Resources.Requests[corev1.ResourceCPU] = *resource.NewMilliQuantity(scaledCPU, resource.DecimalSI)
							container.Resources.Limits[corev1.ResourceCPU] = *resource.NewMilliQuantity(scaledCPU, resource.DecimalSI)
						}
					}
				}
			}

			if memoryMi > 0 && totalRequestedMemory > 0 {
				memScale := float64(memoryMi) / float64(totalRequestedMemory)
				for i := range pod.Spec.Containers {
					container := &pod.Spec.Containers[i]
					if container.Resources.Requests != nil {
						if mem, ok := container.Resources.Requests[corev1.ResourceMemory]; ok {
							scaledMemMiB := int64(float64(mem.Value()/(1024*1024)) * memScale)
							memQuantity := resource.MustParse(fmt.Sprintf("%dMi", scaledMemMiB))
							if container.Resources.Limits == nil {
								container.Resources.Limits = corev1.ResourceList{}
							}
							container.Resources.Requests[corev1.ResourceMemory] = memQuantity
							container.Resources.Limits[corev1.ResourceMemory] = memQuantity
						}
					}
				}
			}
		}
	}
}

// applyOverrides applies task overrides to the pod
func (c *TaskConverter) applyOverrides(pod *corev1.Pod, overrides *types.TaskOverride) {
	// Apply task-level overrides
	if overrides.Cpu != nil {
		c.applyResourceConstraints(pod, *overrides.Cpu, "")
	}
	if overrides.Memory != nil {
		c.applyResourceConstraints(pod, "", *overrides.Memory)
	}

	if overrides.TaskRoleArn != nil {
		pod.Annotations["kecs.dev/task-role-arn"] = *overrides.TaskRoleArn
	}

	if overrides.ExecutionRoleArn != nil {
		pod.Annotations["kecs.dev/execution-role-arn"] = *overrides.ExecutionRoleArn
	}

	// Container overrides are handled in convertContainers
}

// applyContainerOverride applies container-specific overrides
func (c *TaskConverter) applyContainerOverride(container *corev1.Container, override *types.ContainerOverride) {
	if override.Command != nil {
		container.Command = override.Command
	}

	if override.Environment != nil {
		// Merge or replace environment variables
		envMap := make(map[string]string)
		for _, env := range container.Env {
			envMap[env.Name] = env.Value
		}

		for _, envVar := range override.Environment {
			if envVar.Name != nil && envVar.Value != nil {
				envMap[*envVar.Name] = *envVar.Value
			}
		}

		// Rebuild env array
		container.Env = make([]corev1.EnvVar, 0, len(envMap))
		for name, value := range envMap {
			container.Env = append(container.Env, corev1.EnvVar{
				Name:  name,
				Value: value,
			})
		}
	}

	// Apply resource overrides
	if override.Cpu != nil {
		cpuMillis := *override.Cpu * 1000 / 1024
		if container.Resources.Requests == nil {
			container.Resources.Requests = corev1.ResourceList{}
		}
		if container.Resources.Limits == nil {
			container.Resources.Limits = corev1.ResourceList{}
		}
		cpuQuantity := resource.NewMilliQuantity(int64(cpuMillis), resource.DecimalSI)
		container.Resources.Requests[corev1.ResourceCPU] = *cpuQuantity
		container.Resources.Limits[corev1.ResourceCPU] = *cpuQuantity
	}

	if override.Memory != nil {
		if container.Resources.Requests == nil {
			container.Resources.Requests = corev1.ResourceList{}
		}
		if container.Resources.Limits == nil {
			container.Resources.Limits = corev1.ResourceList{}
		}
		memQuantity := resource.MustParse(fmt.Sprintf("%dMi", *override.Memory))
		container.Resources.Requests[corev1.ResourceMemory] = memQuantity
		container.Resources.Limits[corev1.ResourceMemory] = memQuantity
	}

	if override.MemoryReservation != nil {
		if container.Resources.Requests == nil {
			container.Resources.Requests = corev1.ResourceList{}
		}
		memQuantity := resource.MustParse(fmt.Sprintf("%dMi", *override.MemoryReservation))
		container.Resources.Requests[corev1.ResourceMemory] = memQuantity
	}
}

// applyPlacementConstraints converts ECS placement constraints to Kubernetes node affinity
func (c *TaskConverter) applyPlacementConstraints(pod *corev1.Pod, constraints []types.PlacementConstraint) {
	if len(constraints) == 0 {
		return
	}

	// Initialize node affinity if needed
	if pod.Spec.Affinity == nil {
		pod.Spec.Affinity = &corev1.Affinity{}
	}
	if pod.Spec.Affinity.NodeAffinity == nil {
		pod.Spec.Affinity.NodeAffinity = &corev1.NodeAffinity{}
	}

	// Handle different constraint types
	for _, constraint := range constraints {
		if constraint.Type == nil {
			continue
		}

		switch *constraint.Type {
		case "memberOf":
			if constraint.Expression != nil {
				c.parseMemberOfExpression(*constraint.Expression, pod)
			}

		case "distinctInstance":
			// Implement anti-affinity to ensure tasks run on different nodes
			if pod.Spec.Affinity.PodAntiAffinity == nil {
				pod.Spec.Affinity.PodAntiAffinity = &corev1.PodAntiAffinity{}
			}

			// Add anti-affinity rule as preferred (not required)
			pod.Spec.Affinity.PodAntiAffinity.PreferredDuringSchedulingIgnoredDuringExecution = append(
				pod.Spec.Affinity.PodAntiAffinity.PreferredDuringSchedulingIgnoredDuringExecution,
				corev1.WeightedPodAffinityTerm{
					Weight: 100,
					PodAffinityTerm: corev1.PodAffinityTerm{
						LabelSelector: &metav1.LabelSelector{
							MatchLabels: map[string]string{
								"kecs.dev/task-family": pod.Labels["kecs.dev/task-family"],
							},
						},
						TopologyKey: "kubernetes.io/hostname",
					},
				},
			)
		}
	}
}

// parseMemberOfExpression parses ECS memberOf expressions and converts to node selector or affinity
func (c *TaskConverter) parseMemberOfExpression(expression string, pod *corev1.Pod) {
	// ECS expressions examples:
	// - attribute:ecs.instance-type == t2.micro
	// - attribute:ecs.availability-zone in [us-west-2a, us-west-2b]
	// - attribute:custom-attribute =~ pattern*

	// Simple parser for common patterns
	parts := strings.Fields(expression)
	if len(parts) < 3 {
		return
	}

	attribute := strings.TrimPrefix(parts[0], "attribute:")
	operator := parts[1]
	value := strings.Join(parts[2:], " ")

	// Convert ECS attribute to Kubernetes label
	k8sLabel := c.convertECSAttributeToK8sLabel(attribute)

	// For simple equality, use node selector
	if operator == "==" {
		if pod.Spec.NodeSelector == nil {
			pod.Spec.NodeSelector = make(map[string]string)
		}
		pod.Spec.NodeSelector[k8sLabel] = value
		return
	}

	// For other operators, use node affinity
	if pod.Spec.Affinity == nil {
		pod.Spec.Affinity = &corev1.Affinity{}
	}
	if pod.Spec.Affinity.NodeAffinity == nil {
		pod.Spec.Affinity.NodeAffinity = &corev1.NodeAffinity{}
	}
	nodeAffinity := pod.Spec.Affinity.NodeAffinity

	// Initialize node selector term
	if nodeAffinity.RequiredDuringSchedulingIgnoredDuringExecution == nil {
		nodeAffinity.RequiredDuringSchedulingIgnoredDuringExecution = &corev1.NodeSelector{
			NodeSelectorTerms: []corev1.NodeSelectorTerm{},
		}
	}

	requirement := corev1.NodeSelectorRequirement{
		Key: k8sLabel,
	}

	switch operator {

	case "!=":
		requirement.Operator = corev1.NodeSelectorOpNotIn
		requirement.Values = []string{value}

	case "=~":
		// Regex matching - Kubernetes doesn't support regex in node selectors
		// We'll need to expand common patterns or use a different approach
		// For now, treat as exact match but in production you might want to
		// use a webhook or operator to handle regex matching
		requirement.Operator = corev1.NodeSelectorOpIn
		requirement.Values = c.expandRegexPattern(value)

	case "in":
		// Parse list like "[value1, value2, value3]"
		requirement.Operator = corev1.NodeSelectorOpIn
		requirement.Values = c.parseValueList(value)

	default:
		requirement.Operator = corev1.NodeSelectorOpIn
		requirement.Values = []string{value}
	}

	// Add to existing terms or create new one
	if len((*nodeAffinity).RequiredDuringSchedulingIgnoredDuringExecution.NodeSelectorTerms) > 0 {
		(*nodeAffinity).RequiredDuringSchedulingIgnoredDuringExecution.NodeSelectorTerms[0].MatchExpressions =
			append((*nodeAffinity).RequiredDuringSchedulingIgnoredDuringExecution.NodeSelectorTerms[0].MatchExpressions, requirement)
	} else {
		(*nodeAffinity).RequiredDuringSchedulingIgnoredDuringExecution.NodeSelectorTerms = append(
			(*nodeAffinity).RequiredDuringSchedulingIgnoredDuringExecution.NodeSelectorTerms,
			corev1.NodeSelectorTerm{
				MatchExpressions: []corev1.NodeSelectorRequirement{requirement},
			},
		)
	}
}

// expandRegexPattern expands common regex patterns to explicit values
func (c *TaskConverter) expandRegexPattern(pattern string) []string {
	// Handle common patterns
	// This is a simplified implementation - in production, you'd want
	// more sophisticated regex handling

	if strings.HasPrefix(pattern, "t2.") {
		return []string{"t2.micro", "t2.small", "t2.medium", "t2.large", "t2.xlarge", "t2.2xlarge"}
	}

	if strings.HasPrefix(pattern, "m5.") {
		return []string{"m5.large", "m5.xlarge", "m5.2xlarge", "m5.4xlarge", "m5.8xlarge", "m5.12xlarge", "m5.16xlarge", "m5.24xlarge"}
	}

	// Default: return as-is
	return []string{pattern}
}

// parseValueList parses a list string like "[value1, value2]" into a slice
func (c *TaskConverter) parseValueList(valueList string) []string {
	// Remove brackets and split by comma
	valueList = strings.Trim(valueList, "[]")
	values := strings.Split(valueList, ",")

	// Trim whitespace from each value
	result := make([]string, 0, len(values))
	for _, v := range values {
		trimmed := strings.TrimSpace(v)
		if trimmed != "" {
			result = append(result, trimmed)
		}
	}

	return result
}

// convertEFSVolume converts ECS EFS volume to Kubernetes NFS volume
func (c *TaskConverter) convertEFSVolume(efsConfig *types.EFSVolumeConfiguration) corev1.VolumeSource {
	if efsConfig.FileSystemId == nil {
		return corev1.VolumeSource{
			EmptyDir: &corev1.EmptyDirVolumeSource{},
		}
	}

	// EFS is essentially NFS v4, so we can use NFS volume in Kubernetes
	// The server would be: <file-system-id>.efs.<region>.amazonaws.com
	server := fmt.Sprintf("%s.efs.%s.amazonaws.com", *efsConfig.FileSystemId, c.region)

	// Root directory defaults to "/"
	path := "/"
	if efsConfig.RootDirectory != nil && *efsConfig.RootDirectory != "" {
		path = *efsConfig.RootDirectory
	}

	nfsVolume := &corev1.NFSVolumeSource{
		Server: server,
		Path:   path,
	}

	// Note: Transit encryption and IAM authorization would need to be handled
	// at the pod level with appropriate sidecars or init containers

	return corev1.VolumeSource{
		NFS: nfsVolume,
	}
}

// convertDockerVolume converts ECS Docker volume to appropriate Kubernetes volume
func (c *TaskConverter) convertDockerVolume(dockerConfig *types.DockerVolumeConfiguration, volumeName string) corev1.VolumeSource {
	// Check the scope of the volume
	scope := "task"
	if dockerConfig.Scope != nil {
		scope = *dockerConfig.Scope
	}

	// Check the driver
	driver := "local"
	if dockerConfig.Driver != nil {
		driver = *dockerConfig.Driver
	}

	switch driver {
	case "local":
		// Local Docker volumes map to PersistentVolumeClaim or emptyDir
		if scope == "shared" {
			// Shared volumes should use PVC
			return corev1.VolumeSource{
				PersistentVolumeClaim: &corev1.PersistentVolumeClaimVolumeSource{
					ClaimName: c.sanitizeVolumeName(volumeName),
				},
			}
		}
		// Task-scoped local volumes use emptyDir
		return corev1.VolumeSource{
			EmptyDir: &corev1.EmptyDirVolumeSource{},
		}

	case "rexray/ebs":
		// EBS volume - use AWS EBS volume source
		if ebsVolumeId, ok := dockerConfig.DriverOpts["volumeID"]; ok {
			return corev1.VolumeSource{
				AWSElasticBlockStore: &corev1.AWSElasticBlockStoreVolumeSource{
					VolumeID: ebsVolumeId,
					FSType:   "ext4", // Default filesystem
				},
			}
		}

	case "nfs":
		// NFS driver
		if server, ok := dockerConfig.DriverOpts["server"]; ok {
			path := "/"
			if p, ok := dockerConfig.DriverOpts["path"]; ok {
				path = p
			}
			return corev1.VolumeSource{
				NFS: &corev1.NFSVolumeSource{
					Server: server,
					Path:   path,
				},
			}
		}
	}

	// Default fallback
	return corev1.VolumeSource{
		EmptyDir: &corev1.EmptyDirVolumeSource{},
	}
}

// convertFSxWindowsVolume converts FSx Windows File Server to CIFS/SMB volume
func (c *TaskConverter) convertFSxWindowsVolume(fsxConfig *types.FSxWindowsFileServerVolumeConfiguration) corev1.VolumeSource {
	// FSx Windows File Server is not directly supported in Kubernetes
	// We'll need to use a FlexVolume or CSI driver that supports SMB/CIFS
	// For now, we'll store the configuration as annotations

	// In a real implementation, you would use a CSI driver like:
	// - Azure File CSI driver (supports SMB)
	// - AWS FSx CSI driver

	// Fallback to emptyDir with a note that this needs proper CSI driver
	return corev1.VolumeSource{
		EmptyDir: &corev1.EmptyDirVolumeSource{
			Medium: corev1.StorageMediumDefault,
		},
	}
}

// sanitizeVolumeName converts a volume name to be Kubernetes-compatible
func (c *TaskConverter) sanitizeVolumeName(name string) string {
	// Kubernetes names must be lowercase alphanumeric or '-'
	// and must start and end with alphanumeric
	name = strings.ToLower(name)
	name = regexp.MustCompile(`[^a-z0-9-]`).ReplaceAllString(name, "-")
	name = strings.Trim(name, "-")

	// Prefix with kecs to avoid conflicts
	return fmt.Sprintf("kecs-volume-%s", name)
}

// addVolumeAnnotations adds annotations for volume configurations that need special handling
func (c *TaskConverter) addVolumeAnnotations(pod *corev1.Pod, volumes []types.Volume) {
	for _, vol := range volumes {
		if vol.Name == nil {
			continue
		}

		// Add EFS-specific annotations
		if vol.EfsVolumeConfiguration != nil {
			efsConfig := vol.EfsVolumeConfiguration
			if efsConfig.FileSystemId != nil {
				annotationPrefix := fmt.Sprintf("kecs.dev/volume-%s-efs", *vol.Name)

				pod.Annotations[annotationPrefix+"-filesystem-id"] = *efsConfig.FileSystemId

				if efsConfig.TransitEncryption != nil {
					pod.Annotations[annotationPrefix+"-transit-encryption"] = *efsConfig.TransitEncryption
				}

				if efsConfig.TransitEncryptionPort != nil {
					pod.Annotations[annotationPrefix+"-transit-encryption-port"] = fmt.Sprintf("%d", *efsConfig.TransitEncryptionPort)
				}

				if efsConfig.AuthorizationConfig != nil {
					if efsConfig.AuthorizationConfig.AccessPointId != nil {
						pod.Annotations[annotationPrefix+"-access-point-id"] = *efsConfig.AuthorizationConfig.AccessPointId
					}
					if efsConfig.AuthorizationConfig.Iam != nil {
						pod.Annotations[annotationPrefix+"-iam"] = *efsConfig.AuthorizationConfig.Iam
					}
				}
			}
		}

		// Add Docker volume annotations
		if vol.DockerVolumeConfiguration != nil {
			dockerConfig := vol.DockerVolumeConfiguration
			annotationPrefix := fmt.Sprintf("kecs.dev/volume-%s-docker", *vol.Name)

			if dockerConfig.Scope != nil {
				pod.Annotations[annotationPrefix+"-scope"] = *dockerConfig.Scope
			}

			if dockerConfig.Driver != nil {
				pod.Annotations[annotationPrefix+"-driver"] = *dockerConfig.Driver
			}

			if dockerConfig.Autoprovision != nil {
				pod.Annotations[annotationPrefix+"-autoprovision"] = fmt.Sprintf("%t", *dockerConfig.Autoprovision)
			}

			// Store driver options as JSON
			if len(dockerConfig.DriverOpts) > 0 {
				if optsJSON, err := json.Marshal(dockerConfig.DriverOpts); err == nil {
					pod.Annotations[annotationPrefix+"-driver-opts"] = string(optsJSON)
				}
			}

			// Store labels as JSON
			if len(dockerConfig.Labels) > 0 {
				if labelsJSON, err := json.Marshal(dockerConfig.Labels); err == nil {
					pod.Annotations[annotationPrefix+"-labels"] = string(labelsJSON)
				}
			}
		}

		// Add FSx Windows annotations
		if vol.FsxWindowsFileServerVolumeConfiguration != nil {
			fsxConfig := vol.FsxWindowsFileServerVolumeConfiguration
			annotationPrefix := fmt.Sprintf("kecs.dev/volume-%s-fsx", *vol.Name)

			if fsxConfig.FileSystemId != nil {
				pod.Annotations[annotationPrefix+"-filesystem-id"] = *fsxConfig.FileSystemId
			}

			if fsxConfig.RootDirectory != nil {
				pod.Annotations[annotationPrefix+"-root-directory"] = *fsxConfig.RootDirectory
			}

			if fsxConfig.AuthorizationConfig != nil {
				if fsxConfig.AuthorizationConfig.CredentialsParameter != nil {
					pod.Annotations[annotationPrefix+"-credentials-parameter"] = *fsxConfig.AuthorizationConfig.CredentialsParameter
				}
				if fsxConfig.AuthorizationConfig.Domain != nil {
					pod.Annotations[annotationPrefix+"-domain"] = *fsxConfig.AuthorizationConfig.Domain
				}
			}
		}
	}
}

// addSecretAnnotations adds annotations for secrets used by the task
func (c *TaskConverter) addSecretAnnotations(pod *corev1.Pod, containerDefs []types.ContainerDefinition) {
	secretIndex := 0
	for _, containerDef := range containerDefs {
		if containerDef.Secrets != nil {
			for _, secret := range containerDef.Secrets {
				if secret.Name != nil && secret.ValueFrom != nil {
					// Add annotation for each secret with container and environment variable info
					annotationKey := fmt.Sprintf("kecs.dev/secret-%d-arn", secretIndex)
					annotationValue := fmt.Sprintf("%s:%s:%s", *containerDef.Name, *secret.Name, *secret.ValueFrom)
					pod.Annotations[annotationKey] = annotationValue
					secretIndex++
				}
			}
		}
	}

	// Add total count of secrets
	if secretIndex > 0 {
		pod.Annotations["kecs.dev/secret-count"] = fmt.Sprintf("%d", secretIndex)
	}
}

// applyIAMRole applies IAM role configuration to the pod
func (c *TaskConverter) applyIAMRole(pod *corev1.Pod, roleArn string) {
	// Add role ARN annotation
	pod.ObjectMeta.Annotations["kecs.dev/task-role-arn"] = roleArn

	// Extract role name from ARN
	// ARN format: arn:aws:iam::account-id:role/role-name
	parts := strings.Split(roleArn, "/")
	if len(parts) >= 2 {
		roleName := parts[len(parts)-1]

		// ServiceAccount name would be created by IAM integration
		serviceAccountName := fmt.Sprintf("%s-sa", roleName)

		// Set ServiceAccount on the pod
		pod.Spec.ServiceAccountName = serviceAccountName

		// Add label for easier querying
		pod.ObjectMeta.Labels["kecs.dev/iam-role"] = roleName

		// Inject AWS credentials for LocalStack
		c.injectAWSCredentials(pod)
	}
}

// injectAWSCredentials adds AWS credential environment variables for LocalStack
func (c *TaskConverter) injectAWSCredentials(pod *corev1.Pod) {
	// AWS credentials for LocalStack
	awsEnvVars := []corev1.EnvVar{
		{
			Name:  "AWS_ACCESS_KEY_ID",
			Value: "test",
		},
		{
			Name:  "AWS_SECRET_ACCESS_KEY",
			Value: "test",
		},
		{
			Name:  "AWS_DEFAULT_REGION",
			Value: c.region,
		},
	}

	// Add credentials to all containers
	for i := range pod.Spec.Containers {
		container := &pod.Spec.Containers[i]

		// Check if env vars already exist to avoid duplicates
		envMap := make(map[string]bool)
		for _, env := range container.Env {
			envMap[env.Name] = true
		}

		// Add AWS env vars if not already present
		for _, envVar := range awsEnvVars {
			if !envMap[envVar.Name] {
				container.Env = append(container.Env, envVar)
			}
		}
	}
}

// applyCloudWatchLogsConfiguration applies CloudWatch logs configuration to the pod
func (c *TaskConverter) applyCloudWatchLogsConfiguration(pod *corev1.Pod, containerDefs []types.ContainerDefinition, taskDef *storage.TaskDefinition) {
	if c.cloudWatchIntegration == nil {
		return
	}

	// Check if any container has awslogs driver
	hasAwslogs := false
	for _, def := range containerDefs {
		if def.LogConfiguration != nil && def.LogConfiguration.LogDriver != nil && *def.LogConfiguration.LogDriver == "awslogs" {
			hasAwslogs = true
			break
		}
	}

	if !hasAwslogs {
		return
	}

	// Add CloudWatch logs annotations to the pod
	for _, def := range containerDefs {
		if def.LogConfiguration != nil && def.LogConfiguration.LogDriver != nil && *def.LogConfiguration.LogDriver == "awslogs" {
			if def.Name == nil {
				continue
			}

			options := def.LogConfiguration.Options
			if options == nil {
				options = make(map[string]string)
			}

			// Get log group and stream names
			logGroupName := options["awslogs-group"]
			if logGroupName == "" {
				logGroupName = c.cloudWatchIntegration.GetLogGroupForTask(taskDef.ARN)
			}

			logStreamName := c.cloudWatchIntegration.GetLogStreamForContainer(taskDef.ARN, *def.Name)

			// Add annotations for each container's log configuration
			annotationPrefix := fmt.Sprintf("kecs.dev/container-%s-logs", *def.Name)
			pod.Annotations[annotationPrefix+"-driver"] = "awslogs"
			pod.Annotations[annotationPrefix+"-group"] = logGroupName
			pod.Annotations[annotationPrefix+"-stream"] = logStreamName

			if region, ok := options["awslogs-region"]; ok {
				pod.Annotations[annotationPrefix+"-region"] = region
			}
		}
	}

	// Add global CloudWatch logs enabled annotation
	pod.Annotations["kecs.dev/cloudwatch-logs-enabled"] = "true"
<<<<<<< HEAD
	
	// Create log streams for each container
	for _, def := range containerDefs {
		if def.LogConfiguration != nil && def.LogConfiguration.LogDriver != nil && 
		   *def.LogConfiguration.LogDriver == "awslogs" && def.Name != nil {
=======

	// Create log streams for each container
	for _, def := range containerDefs {
		if def.LogConfiguration != nil && def.LogConfiguration.LogDriver != nil &&
			*def.LogConfiguration.LogDriver == "awslogs" && def.Name != nil {
>>>>>>> d5790eba
			options := def.LogConfiguration.Options
			if options == nil {
				options = make(map[string]string)
			}
<<<<<<< HEAD
			
=======

>>>>>>> d5790eba
			logGroupName := options["awslogs-group"]
			if logGroupName == "" {
				logGroupName = c.cloudWatchIntegration.GetLogGroupForTask(taskDef.ARN)
			}
<<<<<<< HEAD
			
			logStreamName := c.cloudWatchIntegration.GetLogStreamForContainer(taskDef.ARN, *def.Name)
			
			// Create log group and stream
			if err := c.cloudWatchIntegration.CreateLogGroup(logGroupName); err != nil {
				log.Printf("Warning: Failed to create log group %s: %v", logGroupName, err)
			}
			if err := c.cloudWatchIntegration.CreateLogStream(logGroupName, logStreamName); err != nil {
				log.Printf("Warning: Failed to create log stream %s/%s: %v", logGroupName, logStreamName, err)
=======

			logStreamName := c.cloudWatchIntegration.GetLogStreamForContainer(taskDef.ARN, *def.Name)

			// Create log group and stream
			if err := c.cloudWatchIntegration.CreateLogGroup(logGroupName); err != nil {
				logging.Warn("Failed to create log group", "logGroup", logGroupName, "error", err)
			}
			if err := c.cloudWatchIntegration.CreateLogStream(logGroupName, logStreamName); err != nil {
				logging.Warn("Failed to create log stream", "logGroup", logGroupName, "logStream", logStreamName, "error", err)
>>>>>>> d5790eba
			}
		}
	}
}

// applyTags adds tags as labels to the pod
func (c *TaskConverter) applyTags(pod *corev1.Pod, tags []types.Tag) {
	for _, tag := range tags {
		if tag.Key != nil && tag.Value != nil {
			// Kubernetes labels have restrictions, so we need to sanitize
			key := c.sanitizeLabelKey(*tag.Key)
			value := c.sanitizeLabelValue(*tag.Value)

			// Skip if sanitization results in empty key
			if key != "" {
				pod.Labels[key] = value
			}
		}
	}
}

// sanitizeLabelKey converts a tag key to a valid Kubernetes label key
func (c *TaskConverter) sanitizeLabelKey(key string) string {
	// Kubernetes label keys must:
	// - Be 63 characters or less
	// - Begin and end with alphanumeric
	// - Contain only alphanumeric, '-', '_', '.'
	// - Have optional prefix (up to 253 chars) separated by '/'

	// For simplicity, prefix with "tag." to avoid conflicts
	key = "tag." + key

	// Replace invalid characters
	key = regexp.MustCompile(`[^a-zA-Z0-9\-_\./]`).ReplaceAllString(key, "-")

	// Ensure it starts and ends with alphanumeric
	key = regexp.MustCompile(`^[^a-zA-Z0-9]+`).ReplaceAllString(key, "")
	key = regexp.MustCompile(`[^a-zA-Z0-9]+$`).ReplaceAllString(key, "")

	// Truncate if necessary
	if len(key) > 63 {
		key = key[:63]
		// Ensure it still ends with alphanumeric after truncation
		key = regexp.MustCompile(`[^a-zA-Z0-9]+$`).ReplaceAllString(key, "")
	}

	return key
}

<<<<<<< HEAD
=======
// createCloudWatchSidecar creates a FluentBit sidecar container for CloudWatch logging
func (c *TaskConverter) createCloudWatchSidecar(containerDefs []types.ContainerDefinition, taskDef *storage.TaskDefinition, cluster *storage.Cluster, taskID string) (*corev1.Container, *corev1.ConfigMap) {
	if c.cloudWatchIntegration == nil {
		return nil, nil
	}

	// Check if any container uses awslogs
	var awslogsConfigs []types.LogConfiguration
	for _, def := range containerDefs {
		if def.LogConfiguration != nil && def.LogConfiguration.LogDriver != nil && *def.LogConfiguration.LogDriver == "awslogs" {
			awslogsConfigs = append(awslogsConfigs, *def.LogConfiguration)
		}
	}

	if len(awslogsConfigs) == 0 {
		return nil, nil
	}

	// Get the first awslogs configuration as the primary one
	primaryConfig := awslogsConfigs[0]
	options := primaryConfig.Options
	if options == nil {
		options = make(map[string]string)
	}

	// Configure CloudWatch logging
	logConfig, err := c.cloudWatchIntegration.ConfigureContainerLogging(
		taskDef.ARN,
		"fluent-bit",
		"awslogs",
		options,
	)
	if err != nil {
		return nil, nil
	}

	// Create FluentBit sidecar container
	sidecar := &corev1.Container{
		Name:  "fluent-bit",
		Image: "amazon/aws-for-fluent-bit:latest",
		Env: []corev1.EnvVar{
			{
				Name:  "AWS_DEFAULT_REGION",
				Value: c.region,
			},
			{
				Name:  "AWS_ACCESS_KEY_ID",
				Value: "test", // LocalStack default
			},
			{
				Name:  "AWS_SECRET_ACCESS_KEY",
				Value: "test", // LocalStack default
			},
		},
		VolumeMounts: []corev1.VolumeMount{
			{
				Name:      "varlog",
				MountPath: "/var/log",
				ReadOnly:  true,
			},
			{
				Name:      "varlibdockercontainers",
				MountPath: "/var/lib/docker/containers",
				ReadOnly:  true,
			},
			{
				Name:      "fluent-bit-config",
				MountPath: "/fluent-bit/etc/",
			},
		},
		Resources: corev1.ResourceRequirements{
			Requests: corev1.ResourceList{
				corev1.ResourceCPU:    resource.MustParse("100m"),
				corev1.ResourceMemory: resource.MustParse("128Mi"),
			},
			Limits: corev1.ResourceList{
				corev1.ResourceCPU:    resource.MustParse("200m"),
				corev1.ResourceMemory: resource.MustParse("256Mi"),
			},
		},
	}

	// Create ConfigMap for FluentBit configuration
	configMap := &corev1.ConfigMap{
		ObjectMeta: metav1.ObjectMeta{
			Name:      fmt.Sprintf("fluent-bit-config-%s", taskID),
			Namespace: c.getNamespace(cluster),
			Labels: map[string]string{
				"kecs.dev/task-id":    taskID,
				"kecs.dev/managed-by": "kecs",
			},
		},
		Data: map[string]string{
			"fluent-bit.conf": logConfig.FluentBitConfig,
		},
	}

	return sidecar, configMap
}
>>>>>>> d5790eba

// sanitizeLabelValue converts a tag value to a valid Kubernetes label value
func (c *TaskConverter) sanitizeLabelValue(value string) string {
	// Kubernetes label values must:
	// - Be 63 characters or less
	// - Be empty or begin and end with alphanumeric
	// - Contain only alphanumeric, '-', '_', '.'

	if value == "" {
		return ""
	}

	// Replace invalid characters
	value = regexp.MustCompile(`[^a-zA-Z0-9\-_\.]`).ReplaceAllString(value, "-")

	// Ensure it starts and ends with alphanumeric
	value = regexp.MustCompile(`^[^a-zA-Z0-9]+`).ReplaceAllString(value, "")
	value = regexp.MustCompile(`[^a-zA-Z0-9]+$`).ReplaceAllString(value, "")

	// Truncate if necessary
	if len(value) > 63 {
		value = value[:63]
		// Ensure it still ends with alphanumeric after truncation
		value = regexp.MustCompile(`[^a-zA-Z0-9]+$`).ReplaceAllString(value, "")
	}

	return value
}

// convertECSAttributeToK8sLabel maps ECS attributes to Kubernetes labels
func (c *TaskConverter) convertECSAttributeToK8sLabel(attribute string) string {
	// Common ECS attributes mapping
	mappings := map[string]string{
		"ecs.instance-type":     "node.kubernetes.io/instance-type",
		"ecs.availability-zone": "topology.kubernetes.io/zone",
		"ecs.os-type":           "kubernetes.io/os",
		"ecs.cpu-architecture":  "kubernetes.io/arch",
		"ecs.ami-id":            "kecs.dev/ami-id",
		"ecs.instance-id":       "kecs.dev/instance-id",
		"ecs.subnet-id":         "kecs.dev/subnet-id",
		"ecs.vpc-id":            "kecs.dev/vpc-id",
	}

	if k8sLabel, ok := mappings[attribute]; ok {
		return k8sLabel
	}

	// For custom attributes, prefix with kecs.dev/
	// Replace both dots and colons with hyphens for valid K8s label names
	sanitized := strings.ReplaceAll(attribute, ".", "-")
	sanitized = strings.ReplaceAll(sanitized, ":", "-")
	return "kecs.dev/" + sanitized
}

// convertSecrets converts ECS secrets to Kubernetes environment variables
func (c *TaskConverter) convertSecrets(secrets []types.Secret) []corev1.EnvVar {
	envVars := make([]corev1.EnvVar, 0, len(secrets))

	for _, secret := range secrets {
		if secret.Name == nil || secret.ValueFrom == nil {
			continue
		}

		// Parse the secret ARN
		secretInfo, err := c.parseSecretArn(*secret.ValueFrom)
		if err != nil {
			// If we can't parse it, skip it
			// In production, you might want to handle this differently
			continue
		}

		envVar := corev1.EnvVar{
			Name: *secret.Name,
		}

		switch secretInfo.Source {
		case "secretsmanager":
			// Reference the synced Kubernetes secret in kecs-system namespace
			// Note: Cross-namespace secret reference requires proper RBAC setup
			envVar.ValueFrom = &corev1.EnvVarSource{
				SecretKeyRef: &corev1.SecretKeySelector{
					LocalObjectReference: corev1.LocalObjectReference{
						Name: c.getK8sSecretName("secretsmanager", secretInfo.SecretName),
					},
					Key: secretInfo.Key,
				},
			}

		case "ssm":
			// All SSM parameters are now stored as Secrets for consistency
			envVar.ValueFrom = &corev1.EnvVarSource{
				SecretKeyRef: &corev1.SecretKeySelector{
					LocalObjectReference: corev1.LocalObjectReference{
						Name: c.getK8sSecretName("ssm", secretInfo.SecretName),
					},
					Key: "value",
				},
			}
		}

		envVars = append(envVars, envVar)
	}

	return envVars
}

// parseSecretArn parses an AWS secret ARN and extracts relevant information
func (c *TaskConverter) parseSecretArn(arn string) (*SecretInfo, error) {
	// ARN formats:
	// Secrets Manager: arn:aws:secretsmanager:region:account-id:secret:name-6RandomChars:key::
	// SSM: arn:aws:ssm:region:account-id:parameter/name

	parts := strings.Split(arn, ":")
	if len(parts) < 6 {
		return nil, fmt.Errorf("invalid ARN format: %s", arn)
	}

	service := parts[2]
	info := &SecretInfo{}

	switch service {
	case "secretsmanager":
		info.Source = "secretsmanager"
		// Extract secret name and key from remaining parts
		// Format: arn:aws:secretsmanager:region:account-id:secret:name-6RandomChars:key::
		if len(parts) >= 7 {
			info.SecretName = parts[6]
			// Check if a JSON key is specified at index 7
			if len(parts) > 7 && parts[7] != "" && parts[7] != "*" {
				info.Key = parts[7]
			} else {
				// No JSON key specified, the entire secret value will be used
				// When synced by Secrets Manager integration, JSON secrets will have all keys available
				info.Key = "value"
			}
		} else {
			return nil, fmt.Errorf("invalid Secrets Manager ARN format: %s", arn)
		}

	case "ssm":
		info.Source = "ssm"
		// Extract parameter name from ARN
		// Format: arn:aws:ssm:region:account-id:parameter/path/to/param
		// The parameter path starts after "parameter/"
		resourcePart := parts[5]
		if strings.HasPrefix(resourcePart, "parameter/") {
			info.SecretName = strings.TrimPrefix(resourcePart, "parameter/")
		} else if strings.HasPrefix(resourcePart, "parameter") && len(parts) > 6 {
			// Sometimes the path might be in the next part
			info.SecretName = parts[6]
		} else {
			info.SecretName = resourcePart
		}
		info.Key = "value"

	default:
		return nil, fmt.Errorf("unsupported secret service: %s", service)
	}

	return info, nil
}

// getNamespacedSecretName returns the namespace-aware secret name for LocalStack
func (c *TaskConverter) getNamespacedSecretName(cluster *storage.Cluster, secretName string) string {
	// Format: <namespace>/<secret-name>
	// The namespace already contains cluster and region information
	namespace := c.getNamespace(cluster)
	return fmt.Sprintf("%s/%s", namespace, secretName)
}

// sanitizeSecretName converts a secret name to be Kubernetes-compatible
func (c *TaskConverter) sanitizeSecretName(name string) string {
	// Determine the prefix based on the source
	// The integration modules will handle the actual prefixing,
	// but we need to ensure consistency here

	// Remove the random suffix from Secrets Manager secret names
	// Format: my-secret-AbCdEf -> my-secret
	if idx := strings.LastIndex(name, "-"); idx > 0 && len(name)-idx == 7 {
		// Check if last part looks like a random suffix (6 chars)
		suffix := name[idx+1:]
		if len(suffix) == 6 && regexp.MustCompile(`^[A-Za-z0-9]+$`).MatchString(suffix) {
			name = name[:idx]
		}
	}

	// Handle path separators for hierarchical secrets
	name = strings.ReplaceAll(name, "/", "-")

	// Similar to volume names, but for secrets
	name = strings.ToLower(name)
	name = regexp.MustCompile(`[^a-z0-9-]`).ReplaceAllString(name, "-")
	name = strings.Trim(name, "-")

	// Return the sanitized name without prefix
	// The actual prefix (sm- or ssm-) will be added by the integration modules
	return name
}

// extractRoleNameFromARN extracts the role name from an IAM role ARN
func (c *TaskConverter) extractRoleNameFromARN(arn string) string {
	if arn == "" {
		return ""
	}

	// ARN format: arn:aws:iam::account-id:role/role-name
	parts := strings.Split(arn, ":")
	if len(parts) >= 6 && parts[2] == "iam" {
		// Get the last part after "role/"
		resourcePart := parts[5]
		if strings.HasPrefix(resourcePart, "role/") {
			return strings.TrimPrefix(resourcePart, "role/")
		}
	}

	// If it's not a valid ARN, assume it's already a role name
	if !strings.HasPrefix(arn, "arn:") {
		return arn
	}

	return ""
}

// distributeResourcesEvenly distributes task-level resources evenly among containers
func (c *TaskConverter) distributeResourcesEvenly(pod *corev1.Pod, taskCPUMillis, taskMemoryMi int64) {
	if len(pod.Spec.Containers) == 0 {
		return
	}

	// Divide resources evenly
	cpuPerContainer := taskCPUMillis / int64(len(pod.Spec.Containers))
	memoryPerContainer := taskMemoryMi / int64(len(pod.Spec.Containers))

	for i := range pod.Spec.Containers {
		if pod.Spec.Containers[i].Resources.Requests == nil {
			pod.Spec.Containers[i].Resources.Requests = corev1.ResourceList{}
		}
		if pod.Spec.Containers[i].Resources.Limits == nil {
			pod.Spec.Containers[i].Resources.Limits = corev1.ResourceList{}
		}

		// Set CPU
		if cpuPerContainer > 0 {
			cpuQuantity := resource.NewMilliQuantity(cpuPerContainer, resource.DecimalSI)
			pod.Spec.Containers[i].Resources.Requests[corev1.ResourceCPU] = *cpuQuantity
			pod.Spec.Containers[i].Resources.Limits[corev1.ResourceCPU] = *cpuQuantity
		}

		// Set Memory
		if memoryPerContainer > 0 {
			memQuantity := resource.MustParse(fmt.Sprintf("%dMi", memoryPerContainer))
			pod.Spec.Containers[i].Resources.Requests[corev1.ResourceMemory] = memQuantity
			pod.Spec.Containers[i].Resources.Limits[corev1.ResourceMemory] = memQuantity
		}
	}
}

// distributeResourcesProportionally distributes task-level resources proportionally based on container requests
func (c *TaskConverter) distributeResourcesProportionally(pod *corev1.Pod, taskCPUMillis, taskMemoryMi, totalRequestedCPU, totalRequestedMemory int64) {
	for i := range pod.Spec.Containers {
		container := &pod.Spec.Containers[i]

		// Get current container requests
		var containerCPU int64
		var containerMemory int64

		if container.Resources.Requests != nil {
			if cpuReq, ok := container.Resources.Requests[corev1.ResourceCPU]; ok {
				containerCPU = cpuReq.MilliValue()
			}
			if memReq, ok := container.Resources.Requests[corev1.ResourceMemory]; ok {
				containerMemory = memReq.Value() / (1024 * 1024) // Convert to MiB
			}
		}

		// Calculate proportional resources
		if totalRequestedCPU > 0 && taskCPUMillis > 0 {
			proportionalCPU := (containerCPU * taskCPUMillis) / totalRequestedCPU
			if proportionalCPU > 0 {
				cpuQuantity := resource.NewMilliQuantity(proportionalCPU, resource.DecimalSI)
				container.Resources.Requests[corev1.ResourceCPU] = *cpuQuantity
				container.Resources.Limits[corev1.ResourceCPU] = *cpuQuantity
			}
		}

		if totalRequestedMemory > 0 && taskMemoryMi > 0 {
			proportionalMemory := (containerMemory * taskMemoryMi) / totalRequestedMemory
			if proportionalMemory > 0 {
				memQuantity := resource.MustParse(fmt.Sprintf("%dMi", proportionalMemory))
				container.Resources.Requests[corev1.ResourceMemory] = memQuantity
				container.Resources.Limits[corev1.ResourceMemory] = memQuantity
			}
		}
	}
}

// createArtifactInitContainers creates init containers for downloading artifacts
func (c *TaskConverter) createArtifactInitContainers(containerDefs []types.ContainerDefinition) ([]corev1.Container, []corev1.Volume) {
	var initContainers []corev1.Container
	var volumes []corev1.Volume

	for _, def := range containerDefs {
		if def.Artifacts == nil || len(def.Artifacts) == 0 {
			continue
		}

		// Create volume for this container's artifacts
		volumeName := fmt.Sprintf("artifacts-%s", *def.Name)
		volume := corev1.Volume{
			Name: volumeName,
			VolumeSource: corev1.VolumeSource{
				EmptyDir: &corev1.EmptyDirVolumeSource{},
			},
		}
		volumes = append(volumes, volume)

		// Create init container for downloading artifacts
		initContainer := corev1.Container{
			Name:    fmt.Sprintf("artifact-downloader-%s", *def.Name),
			Image:   "amazon/aws-cli:latest", // Use AWS CLI image for S3 support
			Command: []string{"/bin/sh", "-c"},
			Args:    []string{c.generateArtifactDownloadScript(def.Artifacts)},
			VolumeMounts: []corev1.VolumeMount{
				{
					Name:      volumeName,
					MountPath: "/artifacts",
				},
			},
			// Add environment variables for S3 endpoint if LocalStack is configured
			Env: c.getArtifactEnvironment(),
		}

		initContainers = append(initContainers, initContainer)
	}

	return initContainers, volumes
}

// generateArtifactDownloadScript generates a shell script to download artifacts
func (c *TaskConverter) generateArtifactDownloadScript(artifacts []types.Artifact) string {
	var commands []string

	for _, artifact := range artifacts {
		if artifact.ArtifactUrl == nil || artifact.TargetPath == nil {
			continue
		}

		url := *artifact.ArtifactUrl
		targetPath := filepath.Join("/artifacts", *artifact.TargetPath)

		// Create directory for target
		commands = append(commands, fmt.Sprintf("mkdir -p $(dirname %s)", targetPath))

		// Download based on URL type
		if strings.HasPrefix(url, "s3://") {
			// Use AWS CLI to download from S3
			commands = append(commands, fmt.Sprintf("aws s3 cp %s %s", url, targetPath))
		} else if strings.HasPrefix(url, "http://") || strings.HasPrefix(url, "https://") {
			// Use curl for HTTP/HTTPS (available in aws-cli image)
			commands = append(commands, fmt.Sprintf("curl -s -L -o %s %s", targetPath, url))
		}

		// Set permissions if specified
		if artifact.Permissions != nil {
			commands = append(commands, fmt.Sprintf("chmod %s %s", *artifact.Permissions, targetPath))
		}
	}

	// Join all commands with && to ensure they all succeed
	return strings.Join(commands, " && ")
}

// getArtifactEnvironment returns environment variables for artifact downloading
func (c *TaskConverter) getArtifactEnvironment() []corev1.EnvVar {
	var env []corev1.EnvVar

	// Basic AWS credentials
	env = append(env, corev1.EnvVar{
		Name:  "AWS_ACCESS_KEY_ID",
		Value: "test",
	})
	env = append(env, corev1.EnvVar{
		Name:  "AWS_SECRET_ACCESS_KEY",
		Value: "test",
	})
	env = append(env, corev1.EnvVar{
		Name:  "AWS_DEFAULT_REGION",
		Value: c.region,
	})

	// Add LocalStack S3 endpoint if available
	// In proxy mode, use http://localstack-proxy.default.svc.cluster.local:4566
	// Otherwise, use direct LocalStack endpoint
	if c.artifactManager != nil {
		// Add S3 endpoint for LocalStack
		env = append(env, corev1.EnvVar{
			Name:  "AWS_ENDPOINT_URL_S3",
			Value: "http://localstack-proxy.default.svc.cluster.local:4566",
		})
		// For aws-cli v1 compatibility
		env = append(env, corev1.EnvVar{
			Name:  "S3_ENDPOINT_URL",
			Value: "http://localstack-proxy.default.svc.cluster.local:4566",
		})
	}

	return env
}

// getK8sSecretName returns the Kubernetes secret name for a given source and secret name
func (c *TaskConverter) getK8sSecretName(source, secretName string) string {
	switch source {
	case "secretsmanager":
		// Remove the random suffix that Secrets Manager adds (e.g., -AbCdEf)
		re := regexp.MustCompile(`-[A-Za-z0-9]{6}$`)
		cleanName := re.ReplaceAllString(secretName, "")
		cleanName = strings.ToLower(cleanName)
		cleanName = strings.ReplaceAll(cleanName, "/", "-")
		cleanName = strings.Trim(cleanName, "-")
		return "sm-" + cleanName
	case "ssm":
		cleanName := strings.Trim(secretName, "/")
		cleanName = strings.ReplaceAll(cleanName, "/", "-")
		cleanName = strings.ToLower(cleanName)
		return "ssm-" + cleanName
	default:
		return "unknown-" + strings.ToLower(secretName)
	}
}

// getK8sConfigMapName returns the Kubernetes ConfigMap name for a given SSM parameter
// DEPRECATED: All SSM parameters are now stored as Secrets for consistency
func (c *TaskConverter) getK8sConfigMapName(parameterName string) string {
	cleanName := strings.Trim(parameterName, "/")
	cleanName = strings.ReplaceAll(cleanName, "/", "-")
	cleanName = strings.ToLower(cleanName)
	return "ssm-cm-" + cleanName
}

// isSSMParameterSensitive determines if an SSM parameter should be treated as sensitive
// DEPRECATED: All SSM parameters are now stored as Secrets for consistency
func (c *TaskConverter) isSSMParameterSensitive(parameterName string) bool {
	// All SSM parameters are now treated as sensitive and stored as Secrets
	return true
}

// getPlaceholderSecretValue returns placeholder values for secrets
// NOTE: This is now deprecated in favor of actual Kubernetes secret references
// Kept for backward compatibility and testing
func (c *TaskConverter) getPlaceholderSecretValue(source, secretName, key string) string {
	// Generate deterministic placeholder values based on the secret name and key
	// This ensures consistency across deployments while being obviously fake

	switch source {
	case "secretsmanager":
		// Generate different placeholder values for different secret types
		if strings.Contains(strings.ToLower(secretName), "db") || strings.Contains(strings.ToLower(secretName), "database") {
			// Check if key or secretName contains password/pass
			if strings.Contains(strings.ToLower(key), "password") || strings.Contains(strings.ToLower(key), "pass") ||
				strings.Contains(strings.ToLower(secretName), "password") || strings.Contains(strings.ToLower(secretName), "pass") {
				return "placeholder-db-password-from-secrets-manager"
			}
			return "placeholder-db-connection-from-secrets-manager"
		}
		if strings.Contains(strings.ToLower(secretName), "jwt") {
			return "placeholder-jwt-secret-from-secrets-manager"
		}
		if strings.Contains(strings.ToLower(secretName), "encrypt") {
			return "placeholder-encryption-key-from-secrets-manager"
		}
		return fmt.Sprintf("placeholder-secret-from-secrets-manager-%s-%s", secretName, key)

	case "ssm":
		// Generate placeholder values for SSM parameters
		if strings.Contains(strings.ToLower(secretName), "database") {
			return "postgresql://placeholder:placeholder@localhost:5432/placeholder"
		}
		if strings.Contains(strings.ToLower(secretName), "api_key") {
			return "placeholder-api-key-from-ssm"
		}
		if strings.Contains(strings.ToLower(secretName), "feature") {
			return `{"new_ui": true, "beta_features": true, "maintenance_mode": false}`
		}
		return fmt.Sprintf("placeholder-parameter-from-ssm-%s", secretName)

	default:
		return fmt.Sprintf("placeholder-unknown-secret-%s", secretName)
	}
}<|MERGE_RESOLUTION|>--- conflicted
+++ resolved
@@ -3,7 +3,6 @@
 import (
 	"encoding/json"
 	"fmt"
-	"log"
 	"path/filepath"
 	"regexp"
 	"strconv"
@@ -233,9 +232,6 @@
 	// Apply CloudWatch logs configuration
 	if c.cloudWatchIntegration != nil {
 		c.applyCloudWatchLogsConfiguration(pod, containerDefs, taskDef)
-<<<<<<< HEAD
-		// DaemonSet will handle log collection - no sidecar needed
-=======
 
 		// Add FluentBit sidecar if needed
 		sidecar, configMap := c.createCloudWatchSidecar(containerDefs, taskDef, cluster, taskID)
@@ -278,7 +274,6 @@
 				logging.Warn("Failed to inject AWS proxy sidecar", "error", err)
 			}
 		}
->>>>>>> d5790eba
 	}
 
 	return pod, nil
@@ -1464,43 +1459,20 @@
 
 	// Add global CloudWatch logs enabled annotation
 	pod.Annotations["kecs.dev/cloudwatch-logs-enabled"] = "true"
-<<<<<<< HEAD
-	
-	// Create log streams for each container
-	for _, def := range containerDefs {
-		if def.LogConfiguration != nil && def.LogConfiguration.LogDriver != nil && 
-		   *def.LogConfiguration.LogDriver == "awslogs" && def.Name != nil {
-=======
 
 	// Create log streams for each container
 	for _, def := range containerDefs {
 		if def.LogConfiguration != nil && def.LogConfiguration.LogDriver != nil &&
 			*def.LogConfiguration.LogDriver == "awslogs" && def.Name != nil {
->>>>>>> d5790eba
 			options := def.LogConfiguration.Options
 			if options == nil {
 				options = make(map[string]string)
 			}
-<<<<<<< HEAD
-			
-=======
-
->>>>>>> d5790eba
+
 			logGroupName := options["awslogs-group"]
 			if logGroupName == "" {
 				logGroupName = c.cloudWatchIntegration.GetLogGroupForTask(taskDef.ARN)
 			}
-<<<<<<< HEAD
-			
-			logStreamName := c.cloudWatchIntegration.GetLogStreamForContainer(taskDef.ARN, *def.Name)
-			
-			// Create log group and stream
-			if err := c.cloudWatchIntegration.CreateLogGroup(logGroupName); err != nil {
-				log.Printf("Warning: Failed to create log group %s: %v", logGroupName, err)
-			}
-			if err := c.cloudWatchIntegration.CreateLogStream(logGroupName, logStreamName); err != nil {
-				log.Printf("Warning: Failed to create log stream %s/%s: %v", logGroupName, logStreamName, err)
-=======
 
 			logStreamName := c.cloudWatchIntegration.GetLogStreamForContainer(taskDef.ARN, *def.Name)
 
@@ -1510,7 +1482,6 @@
 			}
 			if err := c.cloudWatchIntegration.CreateLogStream(logGroupName, logStreamName); err != nil {
 				logging.Warn("Failed to create log stream", "logGroup", logGroupName, "logStream", logStreamName, "error", err)
->>>>>>> d5790eba
 			}
 		}
 	}
@@ -1560,8 +1531,6 @@
 	return key
 }
 
-<<<<<<< HEAD
-=======
 // createCloudWatchSidecar creates a FluentBit sidecar container for CloudWatch logging
 func (c *TaskConverter) createCloudWatchSidecar(containerDefs []types.ContainerDefinition, taskDef *storage.TaskDefinition, cluster *storage.Cluster, taskID string) (*corev1.Container, *corev1.ConfigMap) {
 	if c.cloudWatchIntegration == nil {
@@ -1661,7 +1630,6 @@
 
 	return sidecar, configMap
 }
->>>>>>> d5790eba
 
 // sanitizeLabelValue converts a tag value to a valid Kubernetes label value
 func (c *TaskConverter) sanitizeLabelValue(value string) string {
