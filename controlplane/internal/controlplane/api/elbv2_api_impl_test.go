package api

import (
	"context"
	"fmt"

	. "github.com/onsi/ginkgo/v2"
	. "github.com/onsi/gomega"
	"github.com/stretchr/testify/mock"

	"github.com/nandemo-ya/kecs/controlplane/internal/controlplane/api/generated_elbv2"
	"github.com/nandemo-ya/kecs/controlplane/internal/integrations/elbv2"
	"github.com/nandemo-ya/kecs/controlplane/internal/storage"
<<<<<<< HEAD
=======
	"github.com/nandemo-ya/kecs/controlplane/internal/utils"
>>>>>>> bb151eab
)

// Mock implementations for testing

type mockELBv2Integration struct {
	mock.Mock
}

func (m *mockELBv2Integration) CreateLoadBalancer(ctx context.Context, name string, subnets []string, securityGroups []string) (*elbv2.LoadBalancer, error) {
	args := m.Called(ctx, name, subnets, securityGroups)
	if args.Get(0) == nil {
		return nil, args.Error(1)
	}
	return args.Get(0).(*elbv2.LoadBalancer), args.Error(1)
}

func (m *mockELBv2Integration) DeleteLoadBalancer(ctx context.Context, arn string) error {
	args := m.Called(ctx, arn)
	return args.Error(0)
}

func (m *mockELBv2Integration) CreateTargetGroup(ctx context.Context, name string, port int32, protocol string, vpcId string) (*elbv2.TargetGroup, error) {
	args := m.Called(ctx, name, port, protocol, vpcId)
	if args.Get(0) == nil {
		return nil, args.Error(1)
	}
	return args.Get(0).(*elbv2.TargetGroup), args.Error(1)
}

func (m *mockELBv2Integration) DeleteTargetGroup(ctx context.Context, arn string) error {
	args := m.Called(ctx, arn)
	return args.Error(0)
}

func (m *mockELBv2Integration) RegisterTargets(ctx context.Context, targetGroupArn string, targets []elbv2.Target) error {
	args := m.Called(ctx, targetGroupArn, targets)
	return args.Error(0)
}

func (m *mockELBv2Integration) DeregisterTargets(ctx context.Context, targetGroupArn string, targets []elbv2.Target) error {
	args := m.Called(ctx, targetGroupArn, targets)
	return args.Error(0)
}

func (m *mockELBv2Integration) CreateListener(ctx context.Context, loadBalancerArn string, port int32, protocol string, targetGroupArn string) (*elbv2.Listener, error) {
	args := m.Called(ctx, loadBalancerArn, port, protocol, targetGroupArn)
	if args.Get(0) == nil {
		return nil, args.Error(1)
	}
	return args.Get(0).(*elbv2.Listener), args.Error(1)
}

func (m *mockELBv2Integration) DeleteListener(ctx context.Context, arn string) error {
	args := m.Called(ctx, arn)
	return args.Error(0)
}

func (m *mockELBv2Integration) GetLoadBalancer(ctx context.Context, arn string) (*elbv2.LoadBalancer, error) {
	args := m.Called(ctx, arn)
	if args.Get(0) == nil {
		return nil, args.Error(1)
	}
	return args.Get(0).(*elbv2.LoadBalancer), args.Error(1)
}

func (m *mockELBv2Integration) GetTargetHealth(ctx context.Context, targetGroupArn string) ([]elbv2.TargetHealth, error) {
	args := m.Called(ctx, targetGroupArn)
	if args.Get(0) == nil {
		return nil, args.Error(1)
	}
	return args.Get(0).([]elbv2.TargetHealth), args.Error(1)
}

<<<<<<< HEAD
=======
func (m *mockELBv2Integration) CheckTargetHealthWithK8s(ctx context.Context, targetIP string, targetPort int32, targetGroupArn string) (string, error) {
	args := m.Called(ctx, targetIP, targetPort, targetGroupArn)
	return args.String(0), args.Error(1)
}

>>>>>>> bb151eab
type mockELBv2Store struct {
	mock.Mock
}

func (m *mockELBv2Store) CreateLoadBalancer(ctx context.Context, lb *storage.ELBv2LoadBalancer) error {
	args := m.Called(ctx, lb)
	return args.Error(0)
}

func (m *mockELBv2Store) GetLoadBalancer(ctx context.Context, arn string) (*storage.ELBv2LoadBalancer, error) {
	args := m.Called(ctx, arn)
	if args.Get(0) == nil {
		return nil, args.Error(1)
	}
	return args.Get(0).(*storage.ELBv2LoadBalancer), args.Error(1)
}

func (m *mockELBv2Store) GetLoadBalancerByARN(ctx context.Context, arn string) (*storage.ELBv2LoadBalancer, error) {
	return m.GetLoadBalancer(ctx, arn)
}

func (m *mockELBv2Store) GetLoadBalancerByName(ctx context.Context, name string) (*storage.ELBv2LoadBalancer, error) {
	args := m.Called(ctx, name)
	if args.Get(0) == nil {
		return nil, args.Error(1)
	}
	return args.Get(0).(*storage.ELBv2LoadBalancer), args.Error(1)
}

func (m *mockELBv2Store) ListLoadBalancers(ctx context.Context, region string) ([]*storage.ELBv2LoadBalancer, error) {
	args := m.Called(ctx, region)
	if args.Get(0) == nil {
		return nil, args.Error(1)
	}
	return args.Get(0).([]*storage.ELBv2LoadBalancer), args.Error(1)
}

func (m *mockELBv2Store) UpdateLoadBalancer(ctx context.Context, lb *storage.ELBv2LoadBalancer) error {
	args := m.Called(ctx, lb)
	return args.Error(0)
}

func (m *mockELBv2Store) SaveLoadBalancer(ctx context.Context, lb *storage.ELBv2LoadBalancer) error {
	return m.UpdateLoadBalancer(ctx, lb)
}

func (m *mockELBv2Store) DeleteLoadBalancer(ctx context.Context, arn string) error {
	args := m.Called(ctx, arn)
	return args.Error(0)
}

func (m *mockELBv2Store) CreateTargetGroup(ctx context.Context, tg *storage.ELBv2TargetGroup) error {
	args := m.Called(ctx, tg)
	return args.Error(0)
}

func (m *mockELBv2Store) GetTargetGroup(ctx context.Context, arn string) (*storage.ELBv2TargetGroup, error) {
	args := m.Called(ctx, arn)
	if args.Get(0) == nil {
		return nil, args.Error(1)
	}
	return args.Get(0).(*storage.ELBv2TargetGroup), args.Error(1)
}

func (m *mockELBv2Store) GetTargetGroupByARN(ctx context.Context, arn string) (*storage.ELBv2TargetGroup, error) {
	return m.GetTargetGroup(ctx, arn)
}

func (m *mockELBv2Store) GetTargetGroupByName(ctx context.Context, name string) (*storage.ELBv2TargetGroup, error) {
	args := m.Called(ctx, name)
	if args.Get(0) == nil {
		return nil, args.Error(1)
	}
	return args.Get(0).(*storage.ELBv2TargetGroup), args.Error(1)
}

func (m *mockELBv2Store) ListTargetGroups(ctx context.Context, region string) ([]*storage.ELBv2TargetGroup, error) {
	args := m.Called(ctx, region)
	if args.Get(0) == nil {
		return nil, args.Error(1)
	}
	return args.Get(0).([]*storage.ELBv2TargetGroup), args.Error(1)
}

func (m *mockELBv2Store) UpdateTargetGroup(ctx context.Context, tg *storage.ELBv2TargetGroup) error {
	args := m.Called(ctx, tg)
	return args.Error(0)
}

func (m *mockELBv2Store) SaveTargetGroup(ctx context.Context, tg *storage.ELBv2TargetGroup) error {
	return m.UpdateTargetGroup(ctx, tg)
}

func (m *mockELBv2Store) DeleteTargetGroup(ctx context.Context, arn string) error {
	args := m.Called(ctx, arn)
	return args.Error(0)
}

func (m *mockELBv2Store) CreateListener(ctx context.Context, listener *storage.ELBv2Listener) error {
	args := m.Called(ctx, listener)
	return args.Error(0)
}

func (m *mockELBv2Store) GetListener(ctx context.Context, arn string) (*storage.ELBv2Listener, error) {
	args := m.Called(ctx, arn)
	if args.Get(0) == nil {
		return nil, args.Error(1)
	}
	return args.Get(0).(*storage.ELBv2Listener), args.Error(1)
}

func (m *mockELBv2Store) GetListenerByARN(ctx context.Context, arn string) (*storage.ELBv2Listener, error) {
	return m.GetListener(ctx, arn)
}

func (m *mockELBv2Store) ListListenersByLoadBalancer(ctx context.Context, loadBalancerArn string) ([]*storage.ELBv2Listener, error) {
	args := m.Called(ctx, loadBalancerArn)
	if args.Get(0) == nil {
		return nil, args.Error(1)
	}
	return args.Get(0).([]*storage.ELBv2Listener), args.Error(1)
}

func (m *mockELBv2Store) ListListeners(ctx context.Context, region string) ([]*storage.ELBv2Listener, error) {
	args := m.Called(ctx, region)
	if args.Get(0) == nil {
		return nil, args.Error(1)
	}
	return args.Get(0).([]*storage.ELBv2Listener), args.Error(1)
}

func (m *mockELBv2Store) UpdateListener(ctx context.Context, listener *storage.ELBv2Listener) error {
	args := m.Called(ctx, listener)
	return args.Error(0)
}

func (m *mockELBv2Store) SaveListener(ctx context.Context, listener *storage.ELBv2Listener) error {
	return m.UpdateListener(ctx, listener)
}

func (m *mockELBv2Store) DeleteListener(ctx context.Context, arn string) error {
	args := m.Called(ctx, arn)
	return args.Error(0)
}

func (m *mockELBv2Store) RegisterTargets(ctx context.Context, targetGroupArn string, targets []*storage.ELBv2Target) error {
	args := m.Called(ctx, targetGroupArn, targets)
	return args.Error(0)
}

func (m *mockELBv2Store) DeregisterTargets(ctx context.Context, targetGroupArn string, targetIds []string) error {
	args := m.Called(ctx, targetGroupArn, targetIds)
	return args.Error(0)
}

func (m *mockELBv2Store) GetTargets(ctx context.Context, targetGroupArn string) ([]*storage.ELBv2Target, error) {
	args := m.Called(ctx, targetGroupArn)
	if args.Get(0) == nil {
		return nil, args.Error(1)
	}
	return args.Get(0).([]*storage.ELBv2Target), args.Error(1)
}

func (m *mockELBv2Store) ListTargets(ctx context.Context, targetGroupArn string) ([]*storage.ELBv2Target, error) {
<<<<<<< HEAD
	return m.GetTargets(ctx, targetGroupArn)
=======
	args := m.Called(ctx, targetGroupArn)
	if args.Get(0) == nil {
		return nil, args.Error(1)
	}
	return args.Get(0).([]*storage.ELBv2Target), args.Error(1)
>>>>>>> bb151eab
}

func (m *mockELBv2Store) SaveTargetHealth(ctx context.Context, targetGroupArn string, targetId string, health *storage.ELBv2TargetHealth) error {
	args := m.Called(ctx, targetGroupArn, targetId, health)
	return args.Error(0)
}

func (m *mockELBv2Store) GetTargetHealth(ctx context.Context, targetGroupArn string, targetId string) (*storage.ELBv2TargetHealth, error) {
	args := m.Called(ctx, targetGroupArn, targetId)
	if args.Get(0) == nil {
		return nil, args.Error(1)
	}
	return args.Get(0).(*storage.ELBv2TargetHealth), args.Error(1)
}

func (m *mockELBv2Store) ListTargetHealthByTargetGroup(ctx context.Context, targetGroupArn string) ([]*storage.ELBv2TargetHealth, error) {
	args := m.Called(ctx, targetGroupArn)
	if args.Get(0) == nil {
		return nil, args.Error(1)
	}
	return args.Get(0).([]*storage.ELBv2TargetHealth), args.Error(1)
}

func (m *mockELBv2Store) UpdateTargetHealth(ctx context.Context, targetGroupArn string, targetId string, health *storage.ELBv2TargetHealth) error {
	args := m.Called(ctx, targetGroupArn, targetId, health)
	return args.Error(0)
}

func (m *mockELBv2Store) DeleteTargetHealth(ctx context.Context, targetGroupArn string, targetId string) error {
	args := m.Called(ctx, targetGroupArn, targetId)
	return args.Error(0)
}

type mockStorage struct {
	mock.Mock
	elbv2Store storage.ELBv2Store
}

func (m *mockStorage) Initialize(ctx context.Context) error {
	return nil
}

func (m *mockStorage) ClusterStore() storage.ClusterStore {
	return nil
}

func (m *mockStorage) ServiceStore() storage.ServiceStore {
	return nil
}

func (m *mockStorage) TaskStore() storage.TaskStore {
	return nil
}

func (m *mockStorage) TaskDefinitionStore() storage.TaskDefinitionStore {
	return nil
}

func (m *mockStorage) AccountSettingStore() storage.AccountSettingStore {
	return nil
}

func (m *mockStorage) TaskSetStore() storage.TaskSetStore {
	return nil
}

func (m *mockStorage) ContainerInstanceStore() storage.ContainerInstanceStore {
	return nil
}

func (m *mockStorage) AttributeStore() storage.AttributeStore {
	return nil
}

func (m *mockStorage) ELBv2Store() storage.ELBv2Store {
	return m.elbv2Store
}

func (m *mockStorage) BeginTx(ctx context.Context) (storage.Transaction, error) {
	return nil, nil
}

func (m *mockStorage) Close() error {
	return nil
}

var _ = Describe("ELBv2APIImpl", func() {
	var (
		ctx             context.Context
		mockStore       *mockELBv2Store
		mockSt          *mockStorage
		mockIntegration *mockELBv2Integration
		api             *ELBv2APIImpl
	)

	BeforeEach(func() {
		ctx = context.Background()
		mockStore = new(mockELBv2Store)
		mockSt = &mockStorage{elbv2Store: mockStore}
		mockIntegration = new(mockELBv2Integration)
		
		api = &ELBv2APIImpl{
			storage:          mockSt,
			elbv2Integration: mockIntegration,
			region:           "us-east-1",
			accountID:        "123456789012",
		}
	})

	Describe("convertHealthStateToEnum", func() {
		It("should convert healthy state correctly", func() {
			result := api.convertHealthStateToEnum(TargetHealthStateHealthy)
			Expect(result).To(Equal(generated_elbv2.TargetHealthStateEnumHEALTHY))
		})

		It("should convert unhealthy state correctly", func() {
			result := api.convertHealthStateToEnum(TargetHealthStateUnhealthy)
			Expect(result).To(Equal(generated_elbv2.TargetHealthStateEnumUNHEALTHY))
		})

		It("should convert initial state correctly", func() {
			result := api.convertHealthStateToEnum(TargetHealthStateInitial)
			Expect(result).To(Equal(generated_elbv2.TargetHealthStateEnumINITIAL))
		})

		It("should handle unknown state as unavailable", func() {
			result := api.convertHealthStateToEnum("unknown")
			Expect(result).To(Equal(generated_elbv2.TargetHealthStateEnumUNAVAILABLE))
		})
	})

	Describe("Phase 3: CreateTargetGroup with Kubernetes integration", func() {
		Context("when creating a target group", func() {
			It("should successfully create with k8s resources", func() {
				input := &generated_elbv2.CreateTargetGroupInput{
					Name:     "test-tg",
<<<<<<< HEAD
					Port:     ptrInt32(80),
					Protocol: ptrProtocol("HTTP"),
					VpcId:    ptrString("vpc-12345"),
=======
					Port:     utils.Ptr(int32(80)),
					Protocol: ptrProtocol("HTTP"),
					VpcId:    utils.Ptr("vpc-12345"),
>>>>>>> bb151eab
				}
				
				// Mock storage check - target group doesn't exist
				mockStore.On("GetTargetGroupByName", ctx, "test-tg").Return(nil, nil).Once()
				
				// Mock Kubernetes integration call
				mockIntegration.On("CreateTargetGroup", ctx, "test-tg", int32(80), "HTTP", "vpc-12345").
					Return(&elbv2.TargetGroup{
						Arn:      "arn:aws:elasticloadbalancing:us-east-1:123456789012:targetgroup/test-tg/123456",
						Name:     "test-tg",
						Port:     80,
						Protocol: "HTTP",
						VpcId:    "vpc-12345",
					}, nil).Once()
				
				// Mock storage save
				mockStore.On("CreateTargetGroup", ctx, mock.MatchedBy(func(tg *storage.ELBv2TargetGroup) bool {
					return tg.Name == "test-tg" && tg.Port == 80
				})).Return(nil).Once()
				
				output, err := api.CreateTargetGroup(ctx, input)
				
				Expect(err).NotTo(HaveOccurred())
				Expect(output).NotTo(BeNil())
				Expect(output.TargetGroups).To(HaveLen(1))
				Expect(*output.TargetGroups[0].TargetGroupName).To(Equal("test-tg"))
				
				mockStore.AssertExpectations(GinkgoT())
				mockIntegration.AssertExpectations(GinkgoT())
			})
			
			It("should fail when k8s integration fails", func() {
				input := &generated_elbv2.CreateTargetGroupInput{
					Name:     "test-tg-fail",
<<<<<<< HEAD
					Port:     ptrInt32(8080),
					Protocol: ptrProtocol("HTTP"),
					VpcId:    ptrString("vpc-12345"),
=======
					Port:     utils.Ptr(int32(8080)),
					Protocol: ptrProtocol("HTTP"),
					VpcId:    utils.Ptr("vpc-12345"),
>>>>>>> bb151eab
				}
				
				mockStore.On("GetTargetGroupByName", ctx, "test-tg-fail").Return(nil, nil).Once()
				
				// Mock storage save that will succeed
				mockStore.On("CreateTargetGroup", ctx, mock.MatchedBy(func(tg *storage.ELBv2TargetGroup) bool {
					return tg.Name == "test-tg-fail" && tg.Port == 8080
				})).Return(nil).Once()
				
				// Mock Kubernetes integration failure
				mockIntegration.On("CreateTargetGroup", ctx, "test-tg-fail", int32(8080), "HTTP", "vpc-12345").
					Return(nil, fmt.Errorf("failed to create k8s resources")).Once()
				
				output, err := api.CreateTargetGroup(ctx, input)
				
				Expect(err).To(HaveOccurred())
				Expect(err.Error()).To(ContainSubstring("failed to create target group in Kubernetes"))
				Expect(output).To(BeNil())
				
				mockStore.AssertExpectations(GinkgoT())
				mockIntegration.AssertExpectations(GinkgoT())
			})
		})
	})

	Describe("Phase 3: CreateListener with Kubernetes integration", func() {
		Context("when creating a listener", func() {
			It("should successfully create with traefik update", func() {
				targetGroupArn := "arn:aws:elasticloadbalancing:us-east-1:123456789012:targetgroup/test-tg/123456"
				loadBalancerArn := "arn:aws:elasticloadbalancing:us-east-1:123456789012:loadbalancer/app/test-lb/123456"
				input := &generated_elbv2.CreateListenerInput{
					LoadBalancerArn: loadBalancerArn,
<<<<<<< HEAD
					Port:            ptrInt32(80),
=======
					Port:            utils.Ptr(int32(80)),
>>>>>>> bb151eab
					Protocol:        ptrProtocol("HTTP"),
					DefaultActions: []generated_elbv2.Action{
						{
							Type:           generated_elbv2.ActionTypeEnum("forward"),
							TargetGroupArn: &targetGroupArn,
						},
					},
				}
				
				// Mock storage check - load balancer exists
				mockStore.On("GetLoadBalancer", ctx, loadBalancerArn).
					Return(&storage.ELBv2LoadBalancer{
						ARN:   loadBalancerArn,
						Name:  "test-lb",
						State: "active",
					}, nil).Once()
				
				// Mock Kubernetes integration call
				mockIntegration.On("CreateListener", ctx, loadBalancerArn, int32(80), "HTTP", targetGroupArn).
					Return(&elbv2.Listener{
						Arn:             "arn:aws:elasticloadbalancing:us-east-1:123456789012:listener/app/test-lb/123456/789",
						LoadBalancerArn: loadBalancerArn,
						Port:            80,
						Protocol:        "HTTP",
					}, nil).Once()
				
				// Mock storage save
				mockStore.On("CreateListener", ctx, mock.MatchedBy(func(l *storage.ELBv2Listener) bool {
					return l.Port == 80 && l.Protocol == "HTTP"
				})).Return(nil).Once()
				
				output, err := api.CreateListener(ctx, input)
				
				Expect(err).NotTo(HaveOccurred())
				Expect(output).NotTo(BeNil())
				Expect(output.Listeners).To(HaveLen(1))
				Expect(*output.Listeners[0].Port).To(Equal(int32(80)))
				
				mockStore.AssertExpectations(GinkgoT())
				mockIntegration.AssertExpectations(GinkgoT())
			})
			
			It("should fail when traefik config update fails", func() {
				targetGroupArn := "arn:aws:elasticloadbalancing:us-east-1:123456789012:targetgroup/test-tg/123456"
				loadBalancerArn := "arn:aws:elasticloadbalancing:us-east-1:123456789012:loadbalancer/app/test-lb-fail/123456"
				input := &generated_elbv2.CreateListenerInput{
					LoadBalancerArn: loadBalancerArn,
<<<<<<< HEAD
					Port:            ptrInt32(443),
=======
					Port:            utils.Ptr(int32(443)),
>>>>>>> bb151eab
					Protocol:        ptrProtocol("HTTPS"),
					DefaultActions: []generated_elbv2.Action{
						{
							Type:           generated_elbv2.ActionTypeEnum("forward"),
							TargetGroupArn: &targetGroupArn,
						},
					},
				}
				
				mockStore.On("GetLoadBalancer", ctx, loadBalancerArn).
					Return(&storage.ELBv2LoadBalancer{
						ARN:   loadBalancerArn,
						Name:  "test-lb-fail",
						State: "active",
					}, nil).Once()
				
				// Mock storage save that will succeed
				mockStore.On("CreateListener", ctx, mock.MatchedBy(func(l *storage.ELBv2Listener) bool {
					return l.Port == 443 && l.Protocol == "HTTPS"
				})).Return(nil).Once()
				
				// Mock Kubernetes integration failure
				mockIntegration.On("CreateListener", ctx, loadBalancerArn, int32(443), "HTTPS", targetGroupArn).
					Return(nil, fmt.Errorf("failed to update traefik config")).Once()
				
				output, err := api.CreateListener(ctx, input)
				
				Expect(err).To(HaveOccurred())
				Expect(err.Error()).To(ContainSubstring("failed to create listener in Kubernetes"))
				Expect(output).To(BeNil())
				
				mockStore.AssertExpectations(GinkgoT())
				mockIntegration.AssertExpectations(GinkgoT())
			})
		})
	})

	Describe("Phase 3: RegisterTargets with Kubernetes integration", func() {
		Context("when registering targets", func() {
			It("should successfully register targets", func() {
				targetGroupArn := "arn:aws:elasticloadbalancing:us-east-1:123456789012:targetgroup/test-tg/123456"
				input := &generated_elbv2.RegisterTargetsInput{
					TargetGroupArn: targetGroupArn,
					Targets: []generated_elbv2.TargetDescription{
						{
							Id:   "10.0.1.10",
<<<<<<< HEAD
							Port: ptrInt32(80),
						},
						{
							Id:   "10.0.1.11",
							Port: ptrInt32(80),
=======
							Port: utils.Ptr(int32(80)),
						},
						{
							Id:   "10.0.1.11",
							Port: utils.Ptr(int32(80)),
>>>>>>> bb151eab
						},
					},
				}
				
				// Mock storage register targets
				mockStore.On("RegisterTargets", ctx, targetGroupArn, mock.MatchedBy(func(targets []*storage.ELBv2Target) bool {
					return len(targets) == 2 && targets[0].ID == "10.0.1.10" && targets[1].ID == "10.0.1.11"
				})).Return(nil).Once()
				
				// Mock Kubernetes integration call
				expectedTargets := []elbv2.Target{
					{Id: "10.0.1.10", Port: 80},
					{Id: "10.0.1.11", Port: 80},
				}
				mockIntegration.On("RegisterTargets", ctx, targetGroupArn, expectedTargets).
					Return(nil).Once()
				
				output, err := api.RegisterTargets(ctx, input)
				
				Expect(err).NotTo(HaveOccurred())
				Expect(output).NotTo(BeNil())
				
				mockStore.AssertExpectations(GinkgoT())
				mockIntegration.AssertExpectations(GinkgoT())
			})
		})
	})

	Describe("Phase 3: DeregisterTargets with Kubernetes integration", func() {
		Context("when deregistering targets", func() {
			It("should successfully deregister targets", func() {
				targetGroupArn := "arn:aws:elasticloadbalancing:us-east-1:123456789012:targetgroup/test-tg/123456"
				input := &generated_elbv2.DeregisterTargetsInput{
					TargetGroupArn: targetGroupArn,
					Targets: []generated_elbv2.TargetDescription{
						{
							Id:   "10.0.1.10",
<<<<<<< HEAD
							Port: ptrInt32(80),
=======
							Port: utils.Ptr(int32(80)),
>>>>>>> bb151eab
						},
					},
				}
				
				// Mock update target health to deregistering
				mockStore.On("UpdateTargetHealth", ctx, targetGroupArn, "10.0.1.10", mock.MatchedBy(func(h *storage.ELBv2TargetHealth) bool {
					return h.State == "deregistering" && h.Reason == "Target.DeregistrationInProgress"
				})).Return(nil).Once()
				
				// Mock storage deregister targets
				mockStore.On("DeregisterTargets", ctx, targetGroupArn, []string{"10.0.1.10"}).
					Return(nil).Once()
				
				// Mock Kubernetes integration call
				expectedTargets := []elbv2.Target{
					{Id: "10.0.1.10", Port: 80},
				}
				mockIntegration.On("DeregisterTargets", ctx, targetGroupArn, expectedTargets).
					Return(nil).Once()
				
				output, err := api.DeregisterTargets(ctx, input)
				
				Expect(err).NotTo(HaveOccurred())
				Expect(output).NotTo(BeNil())
				
				mockStore.AssertExpectations(GinkgoT())
				mockIntegration.AssertExpectations(GinkgoT())
			})
		})
	})
<<<<<<< HEAD
=======

	Describe("Phase 3: ModifyListener", func() {
		Context("when modifying a listener", func() {
			It("should successfully update listener properties", func() {
				listenerArn := "arn:aws:elasticloadbalancing:us-east-1:123456789012:listener/app/test-lb/123456/789"
				targetGroupArn := "arn:aws:elasticloadbalancing:us-east-1:123456789012:targetgroup/new-tg/123456"
				input := &generated_elbv2.ModifyListenerInput{
					ListenerArn: listenerArn,
					Port:        utils.Ptr(int32(8080)),
					Protocol:    ptrProtocol("HTTP"),
					DefaultActions: []generated_elbv2.Action{
						{
							Type:           generated_elbv2.ActionTypeEnum("forward"),
							TargetGroupArn: &targetGroupArn,
						},
					},
				}
				
				// Mock get existing listener
				existingListener := &storage.ELBv2Listener{
					ARN:             listenerArn,
					LoadBalancerArn: "arn:aws:elasticloadbalancing:us-east-1:123456789012:loadbalancer/app/test-lb/123456",
					Port:            80,
					Protocol:        "HTTP",
				}
				mockStore.On("GetListener", ctx, listenerArn).Return(existingListener, nil).Once()
				
				// Mock update listener
				mockStore.On("UpdateListener", ctx, mock.MatchedBy(func(l *storage.ELBv2Listener) bool {
					return l.Port == 8080 && l.Protocol == "HTTP"
				})).Return(nil).Once()
				
				// Mock Kubernetes integration update
				mockIntegration.On("CreateListener", ctx, existingListener.LoadBalancerArn, int32(8080), "HTTP", targetGroupArn).
					Return(&elbv2.Listener{
						Arn:             listenerArn,
						LoadBalancerArn: existingListener.LoadBalancerArn,
						Port:            8080,
						Protocol:        "HTTP",
					}, nil).Once()
				
				output, err := api.ModifyListener(ctx, input)
				
				Expect(err).NotTo(HaveOccurred())
				Expect(output).NotTo(BeNil())
				Expect(output.Listeners).To(HaveLen(1))
				Expect(*output.Listeners[0].Port).To(Equal(int32(8080)))
				
				mockStore.AssertExpectations(GinkgoT())
				mockIntegration.AssertExpectations(GinkgoT())
			})
			
			It("should fail when listener not found", func() {
				listenerArn := "arn:aws:elasticloadbalancing:us-east-1:123456789012:listener/app/test-lb/123456/999"
				input := &generated_elbv2.ModifyListenerInput{
					ListenerArn: listenerArn,
					Port:        utils.Ptr(int32(8080)),
				}
				
				mockStore.On("GetListener", ctx, listenerArn).Return(nil, nil).Once()
				
				output, err := api.ModifyListener(ctx, input)
				
				Expect(err).To(HaveOccurred())
				Expect(err.Error()).To(ContainSubstring("listener not found"))
				Expect(output).To(BeNil())
				
				mockStore.AssertExpectations(GinkgoT())
			})
		})
	})

	Describe("Phase 3: ModifyTargetGroup", func() {
		Context("when modifying a target group", func() {
			It("should successfully update health check properties", func() {
				targetGroupArn := "arn:aws:elasticloadbalancing:us-east-1:123456789012:targetgroup/test-tg/123456"
				input := &generated_elbv2.ModifyTargetGroupInput{
					TargetGroupArn:             targetGroupArn,
					HealthCheckPath:            utils.Ptr("/healthz"),
					HealthCheckIntervalSeconds: utils.Ptr(int32(10)),
					HealthyThresholdCount:      utils.Ptr(int32(3)),
					UnhealthyThresholdCount:    utils.Ptr(int32(2)),
					Matcher: &generated_elbv2.Matcher{
						HttpCode: utils.Ptr("200-299"),
					},
				}
				
				// Mock get existing target group
				existingTG := &storage.ELBv2TargetGroup{
					ARN:                        targetGroupArn,
					Name:                       "test-tg",
					Port:                       80,
					Protocol:                   "HTTP",
					VpcID:                      "vpc-12345",
					HealthCheckPath:            "/health",
					HealthCheckIntervalSeconds: 30,
					HealthyThresholdCount:      5,
					UnhealthyThresholdCount:    2,
				}
				mockStore.On("GetTargetGroup", ctx, targetGroupArn).Return(existingTG, nil).Once()
				
				// Mock update target group
				mockStore.On("UpdateTargetGroup", ctx, mock.MatchedBy(func(tg *storage.ELBv2TargetGroup) bool {
					return tg.HealthCheckPath == "/healthz" && 
						   tg.HealthCheckIntervalSeconds == 10 &&
						   tg.HealthyThresholdCount == 3 &&
						   tg.UnhealthyThresholdCount == 2
				})).Return(nil).Once()
				
				output, err := api.ModifyTargetGroup(ctx, input)
				
				Expect(err).NotTo(HaveOccurred())
				Expect(output).NotTo(BeNil())
				Expect(output.TargetGroups).To(HaveLen(1))
				Expect(*output.TargetGroups[0].HealthCheckPath).To(Equal("/healthz"))
				Expect(*output.TargetGroups[0].HealthCheckIntervalSeconds).To(Equal(int32(10)))
				
				mockStore.AssertExpectations(GinkgoT())
			})
			
			It("should fail when target group not found", func() {
				targetGroupArn := "arn:aws:elasticloadbalancing:us-east-1:123456789012:targetgroup/missing-tg/123456"
				input := &generated_elbv2.ModifyTargetGroupInput{
					TargetGroupArn:  targetGroupArn,
					HealthCheckPath: utils.Ptr("/healthz"),
				}
				
				mockStore.On("GetTargetGroup", ctx, targetGroupArn).Return(nil, nil).Once()
				
				output, err := api.ModifyTargetGroup(ctx, input)
				
				Expect(err).To(HaveOccurred())
				Expect(err.Error()).To(ContainSubstring("target group not found"))
				Expect(output).To(BeNil())
				
				mockStore.AssertExpectations(GinkgoT())
			})
		})
	})

	Describe("MatchesHealthCheckResponse", func() {
		It("should match single status code", func() {
			Expect(MatchesHealthCheckResponse(200, "200")).To(BeTrue())
			Expect(MatchesHealthCheckResponse(201, "200")).To(BeFalse())
		})

		It("should match status code range", func() {
			Expect(MatchesHealthCheckResponse(200, "200-299")).To(BeTrue())
			Expect(MatchesHealthCheckResponse(250, "200-299")).To(BeTrue())
			Expect(MatchesHealthCheckResponse(299, "200-299")).To(BeTrue())
			Expect(MatchesHealthCheckResponse(300, "200-299")).To(BeFalse())
			Expect(MatchesHealthCheckResponse(199, "200-299")).To(BeFalse())
		})

		It("should match comma-separated status codes", func() {
			Expect(MatchesHealthCheckResponse(200, "200,202,301")).To(BeTrue())
			Expect(MatchesHealthCheckResponse(202, "200,202,301")).To(BeTrue())
			Expect(MatchesHealthCheckResponse(301, "200,202,301")).To(BeTrue())
			Expect(MatchesHealthCheckResponse(201, "200,202,301")).To(BeFalse())
			Expect(MatchesHealthCheckResponse(404, "200,202,301")).To(BeFalse())
		})

		It("should handle whitespace in matchers", func() {
			Expect(MatchesHealthCheckResponse(200, " 200 ")).To(BeTrue())
			Expect(MatchesHealthCheckResponse(250, " 200 - 299 ")).To(BeTrue())
			Expect(MatchesHealthCheckResponse(202, " 200 , 202 , 301 ")).To(BeTrue())
		})

		It("should handle invalid matchers", func() {
			Expect(MatchesHealthCheckResponse(200, "abc")).To(BeFalse())
			Expect(MatchesHealthCheckResponse(200, "")).To(BeFalse())
			Expect(MatchesHealthCheckResponse(200, "200-")).To(BeFalse())
			Expect(MatchesHealthCheckResponse(200, "-299")).To(BeFalse())
		})
	})

	Describe("DescribeTargetHealth with proper health check configuration", func() {
		Context("when describing target health", func() {
			It("should use target group health check configuration", func() {
				targetGroupArn := "arn:aws:elasticloadbalancing:us-east-1:123456789012:targetgroup/test-tg/123456"
				targetGroup := &storage.ELBv2TargetGroup{
					ARN:                        targetGroupArn,
					Name:                       "test-tg",
					Protocol:                   "HTTP",
					Port:                       80,
					HealthCheckEnabled:         true,
					HealthCheckProtocol:        "HTTP",
					HealthCheckPath:            "/healthz",
					HealthCheckPort:            "8080",
					HealthCheckIntervalSeconds: 30,
					HealthCheckTimeoutSeconds:  5,
					HealthyThresholdCount:      3,
					UnhealthyThresholdCount:    2,
					Matcher:                    "200-299",
				}

				targets := []*storage.ELBv2Target{
					{
						TargetGroupArn: targetGroupArn,
						ID:             "10.0.1.10",
						Port:           80,
					},
				}

				// Mock get target group
				mockStore.On("GetTargetGroup", ctx, targetGroupArn).Return(targetGroup, nil).Once()

				// Mock list targets
				mockStore.On("ListTargets", ctx, targetGroupArn).Return(targets, nil).Once()

				// Mock Kubernetes health check
				mockIntegration.On("CheckTargetHealthWithK8s", ctx, "10.0.1.10", int32(8080), targetGroupArn).Return("healthy", nil).Once()

				// Mock update target health
				mockStore.On("UpdateTargetHealth", ctx, targetGroupArn, "10.0.1.10", mock.MatchedBy(func(h *storage.ELBv2TargetHealth) bool {
					// The health state will depend on the actual health check result
					return h.State != "" && h.Reason != "" && h.Description != ""
				})).Return(nil).Once()

				input := &generated_elbv2.DescribeTargetHealthInput{
					TargetGroupArn: targetGroupArn,
				}

				output, err := api.DescribeTargetHealth(ctx, input)

				Expect(err).NotTo(HaveOccurred())
				Expect(output).NotTo(BeNil())
				Expect(output.TargetHealthDescriptions).To(HaveLen(1))
				Expect(output.TargetHealthDescriptions[0].Target.Id).To(Equal("10.0.1.10"))

				mockStore.AssertExpectations(GinkgoT())
			})

			It("should handle disabled health checks", func() {
				targetGroupArn := "arn:aws:elasticloadbalancing:us-east-1:123456789012:targetgroup/test-tg/123456"
				targetGroup := &storage.ELBv2TargetGroup{
					ARN:                targetGroupArn,
					Name:               "test-tg",
					Protocol:           "HTTP",
					Port:               80,
					HealthCheckEnabled: false, // Health check disabled
				}

				targets := []*storage.ELBv2Target{
					{
						TargetGroupArn: targetGroupArn,
						ID:             "10.0.1.10",
						Port:           80,
					},
				}

				// Mock get target group
				mockStore.On("GetTargetGroup", ctx, targetGroupArn).Return(targetGroup, nil).Once()

				// Mock list targets
				mockStore.On("ListTargets", ctx, targetGroupArn).Return(targets, nil).Once()

				// No need to mock CheckTargetHealthWithK8s since health check is disabled

				// Mock update target health - should be healthy when health check is disabled
				mockStore.On("UpdateTargetHealth", ctx, targetGroupArn, "10.0.1.10", mock.MatchedBy(func(h *storage.ELBv2TargetHealth) bool {
					return h.State == "healthy"
				})).Return(nil).Once()

				input := &generated_elbv2.DescribeTargetHealthInput{
					TargetGroupArn: targetGroupArn,
				}

				output, err := api.DescribeTargetHealth(ctx, input)

				Expect(err).NotTo(HaveOccurred())
				Expect(output).NotTo(BeNil())
				Expect(output.TargetHealthDescriptions).To(HaveLen(1))

				mockStore.AssertExpectations(GinkgoT())
			})
		})
	})

	Describe("Tag Management Operations", func() {
		Context("AddTags", func() {
			It("should add tags to load balancer", func() {
				lbArn := "arn:aws:elasticloadbalancing:us-east-1:123456789012:loadbalancer/app/test-lb/123456"
				existingLB := &storage.ELBv2LoadBalancer{
					ARN:  lbArn,
					Name: "test-lb",
					Tags: map[string]string{
						"Environment": "test",
					},
				}

				input := &generated_elbv2.AddTagsInput{
					ResourceArns: []string{lbArn},
					Tags: []generated_elbv2.Tag{
						{Key: "Application", Value: utils.Ptr("web")},
						{Key: "Team", Value: utils.Ptr("platform")},
					},
				}

				// Mock get load balancer
				mockStore.On("GetLoadBalancer", ctx, lbArn).Return(existingLB, nil).Once()

				// Mock update load balancer
				mockStore.On("UpdateLoadBalancer", ctx, mock.MatchedBy(func(lb *storage.ELBv2LoadBalancer) bool {
					return lb.Tags["Environment"] == "test" &&
						lb.Tags["Application"] == "web" &&
						lb.Tags["Team"] == "platform"
				})).Return(nil).Once()

				output, err := api.AddTags(ctx, input)

				Expect(err).NotTo(HaveOccurred())
				Expect(output).NotTo(BeNil())

				mockStore.AssertExpectations(GinkgoT())
			})

			It("should add tags to target group", func() {
				tgArn := "arn:aws:elasticloadbalancing:us-east-1:123456789012:targetgroup/test-tg/123456"
				existingTG := &storage.ELBv2TargetGroup{
					ARN:  tgArn,
					Name: "test-tg",
					Tags: nil, // No existing tags
				}

				input := &generated_elbv2.AddTagsInput{
					ResourceArns: []string{tgArn},
					Tags: []generated_elbv2.Tag{
						{Key: "Application", Value: utils.Ptr("api")},
					},
				}

				// Mock get target group
				mockStore.On("GetTargetGroup", ctx, tgArn).Return(existingTG, nil).Once()

				// Mock update target group
				mockStore.On("UpdateTargetGroup", ctx, mock.MatchedBy(func(tg *storage.ELBv2TargetGroup) bool {
					return tg.Tags["Application"] == "api"
				})).Return(nil).Once()

				output, err := api.AddTags(ctx, input)

				Expect(err).NotTo(HaveOccurred())
				Expect(output).NotTo(BeNil())

				mockStore.AssertExpectations(GinkgoT())
			})

			It("should fail when resource not found", func() {
				lbArn := "arn:aws:elasticloadbalancing:us-east-1:123456789012:loadbalancer/app/missing-lb/123456"
				input := &generated_elbv2.AddTagsInput{
					ResourceArns: []string{lbArn},
					Tags: []generated_elbv2.Tag{
						{Key: "Application", Value: utils.Ptr("web")},
					},
				}

				// Mock get load balancer - not found
				mockStore.On("GetLoadBalancer", ctx, lbArn).Return(nil, nil).Once()

				output, err := api.AddTags(ctx, input)

				Expect(err).To(HaveOccurred())
				Expect(err.Error()).To(ContainSubstring("load balancer not found"))
				Expect(output).To(BeNil())

				mockStore.AssertExpectations(GinkgoT())
			})
		})

		Context("RemoveTags", func() {
			It("should remove tags from load balancer", func() {
				lbArn := "arn:aws:elasticloadbalancing:us-east-1:123456789012:loadbalancer/app/test-lb/123456"
				existingLB := &storage.ELBv2LoadBalancer{
					ARN:  lbArn,
					Name: "test-lb",
					Tags: map[string]string{
						"Environment": "test",
						"Application": "web",
						"Team":        "platform",
					},
				}

				input := &generated_elbv2.RemoveTagsInput{
					ResourceArns: []string{lbArn},
					TagKeys:      []string{"Application", "Team"},
				}

				// Mock get load balancer
				mockStore.On("GetLoadBalancer", ctx, lbArn).Return(existingLB, nil).Once()

				// Mock update load balancer
				mockStore.On("UpdateLoadBalancer", ctx, mock.MatchedBy(func(lb *storage.ELBv2LoadBalancer) bool {
					_, hasApp := lb.Tags["Application"]
					_, hasTeam := lb.Tags["Team"]
					return lb.Tags["Environment"] == "test" && !hasApp && !hasTeam
				})).Return(nil).Once()

				output, err := api.RemoveTags(ctx, input)

				Expect(err).NotTo(HaveOccurred())
				Expect(output).NotTo(BeNil())

				mockStore.AssertExpectations(GinkgoT())
			})
		})

		Context("DescribeTags", func() {
			It("should describe tags for multiple resources", func() {
				lbArn := "arn:aws:elasticloadbalancing:us-east-1:123456789012:loadbalancer/app/test-lb/123456"
				tgArn := "arn:aws:elasticloadbalancing:us-east-1:123456789012:targetgroup/test-tg/123456"

				lb := &storage.ELBv2LoadBalancer{
					ARN:  lbArn,
					Name: "test-lb",
					Tags: map[string]string{
						"Environment": "test",
						"Application": "web",
					},
				}

				tg := &storage.ELBv2TargetGroup{
					ARN:  tgArn,
					Name: "test-tg",
					Tags: map[string]string{
						"Environment": "test",
						"Service":     "api",
					},
				}

				input := &generated_elbv2.DescribeTagsInput{
					ResourceArns: []string{lbArn, tgArn},
				}

				// Mock get load balancer
				mockStore.On("GetLoadBalancer", ctx, lbArn).Return(lb, nil).Once()

				// Mock get target group
				mockStore.On("GetTargetGroup", ctx, tgArn).Return(tg, nil).Once()

				output, err := api.DescribeTags(ctx, input)

				Expect(err).NotTo(HaveOccurred())
				Expect(output).NotTo(BeNil())
				Expect(output.TagDescriptions).To(HaveLen(2))

				// Check load balancer tags
				var lbTags []generated_elbv2.Tag
				for _, td := range output.TagDescriptions {
					if *td.ResourceArn == lbArn {
						lbTags = td.Tags
						break
					}
				}
				Expect(lbTags).To(HaveLen(2))

				// Check target group tags
				var tgTags []generated_elbv2.Tag
				for _, td := range output.TagDescriptions {
					if *td.ResourceArn == tgArn {
						tgTags = td.Tags
						break
					}
				}
				Expect(tgTags).To(HaveLen(2))

				mockStore.AssertExpectations(GinkgoT())
			})

			It("should skip non-existent resources", func() {
				lbArn := "arn:aws:elasticloadbalancing:us-east-1:123456789012:loadbalancer/app/test-lb/123456"
				missingArn := "arn:aws:elasticloadbalancing:us-east-1:123456789012:loadbalancer/app/missing-lb/123456"

				lb := &storage.ELBv2LoadBalancer{
					ARN:  lbArn,
					Name: "test-lb",
					Tags: map[string]string{
						"Environment": "test",
					},
				}

				input := &generated_elbv2.DescribeTagsInput{
					ResourceArns: []string{lbArn, missingArn},
				}

				// Mock get load balancer - found
				mockStore.On("GetLoadBalancer", ctx, lbArn).Return(lb, nil).Once()

				// Mock get load balancer - not found
				mockStore.On("GetLoadBalancer", ctx, missingArn).Return(nil, fmt.Errorf("not found")).Once()

				output, err := api.DescribeTags(ctx, input)

				Expect(err).NotTo(HaveOccurred())
				Expect(output).NotTo(BeNil())
				Expect(output.TagDescriptions).To(HaveLen(1))
				Expect(*output.TagDescriptions[0].ResourceArn).To(Equal(lbArn))

				mockStore.AssertExpectations(GinkgoT())
			})
		})
	})
>>>>>>> bb151eab
})

// Helper functions
func ptrProtocol(s string) *generated_elbv2.ProtocolEnum {
	p := generated_elbv2.ProtocolEnum(s)
	return &p
}<|MERGE_RESOLUTION|>--- conflicted
+++ resolved
@@ -11,10 +11,7 @@
 	"github.com/nandemo-ya/kecs/controlplane/internal/controlplane/api/generated_elbv2"
 	"github.com/nandemo-ya/kecs/controlplane/internal/integrations/elbv2"
 	"github.com/nandemo-ya/kecs/controlplane/internal/storage"
-<<<<<<< HEAD
-=======
 	"github.com/nandemo-ya/kecs/controlplane/internal/utils"
->>>>>>> bb151eab
 )
 
 // Mock implementations for testing
@@ -88,14 +85,11 @@
 	return args.Get(0).([]elbv2.TargetHealth), args.Error(1)
 }
 
-<<<<<<< HEAD
-=======
 func (m *mockELBv2Integration) CheckTargetHealthWithK8s(ctx context.Context, targetIP string, targetPort int32, targetGroupArn string) (string, error) {
 	args := m.Called(ctx, targetIP, targetPort, targetGroupArn)
 	return args.String(0), args.Error(1)
 }
 
->>>>>>> bb151eab
 type mockELBv2Store struct {
 	mock.Mock
 }
@@ -260,15 +254,11 @@
 }
 
 func (m *mockELBv2Store) ListTargets(ctx context.Context, targetGroupArn string) ([]*storage.ELBv2Target, error) {
-<<<<<<< HEAD
-	return m.GetTargets(ctx, targetGroupArn)
-=======
 	args := m.Called(ctx, targetGroupArn)
 	if args.Get(0) == nil {
 		return nil, args.Error(1)
 	}
 	return args.Get(0).([]*storage.ELBv2Target), args.Error(1)
->>>>>>> bb151eab
 }
 
 func (m *mockELBv2Store) SaveTargetHealth(ctx context.Context, targetGroupArn string, targetId string, health *storage.ELBv2TargetHealth) error {
@@ -405,15 +395,9 @@
 			It("should successfully create with k8s resources", func() {
 				input := &generated_elbv2.CreateTargetGroupInput{
 					Name:     "test-tg",
-<<<<<<< HEAD
-					Port:     ptrInt32(80),
-					Protocol: ptrProtocol("HTTP"),
-					VpcId:    ptrString("vpc-12345"),
-=======
 					Port:     utils.Ptr(int32(80)),
 					Protocol: ptrProtocol("HTTP"),
 					VpcId:    utils.Ptr("vpc-12345"),
->>>>>>> bb151eab
 				}
 				
 				// Mock storage check - target group doesn't exist
@@ -448,15 +432,9 @@
 			It("should fail when k8s integration fails", func() {
 				input := &generated_elbv2.CreateTargetGroupInput{
 					Name:     "test-tg-fail",
-<<<<<<< HEAD
-					Port:     ptrInt32(8080),
-					Protocol: ptrProtocol("HTTP"),
-					VpcId:    ptrString("vpc-12345"),
-=======
 					Port:     utils.Ptr(int32(8080)),
 					Protocol: ptrProtocol("HTTP"),
 					VpcId:    utils.Ptr("vpc-12345"),
->>>>>>> bb151eab
 				}
 				
 				mockStore.On("GetTargetGroupByName", ctx, "test-tg-fail").Return(nil, nil).Once()
@@ -489,11 +467,7 @@
 				loadBalancerArn := "arn:aws:elasticloadbalancing:us-east-1:123456789012:loadbalancer/app/test-lb/123456"
 				input := &generated_elbv2.CreateListenerInput{
 					LoadBalancerArn: loadBalancerArn,
-<<<<<<< HEAD
-					Port:            ptrInt32(80),
-=======
 					Port:            utils.Ptr(int32(80)),
->>>>>>> bb151eab
 					Protocol:        ptrProtocol("HTTP"),
 					DefaultActions: []generated_elbv2.Action{
 						{
@@ -541,11 +515,7 @@
 				loadBalancerArn := "arn:aws:elasticloadbalancing:us-east-1:123456789012:loadbalancer/app/test-lb-fail/123456"
 				input := &generated_elbv2.CreateListenerInput{
 					LoadBalancerArn: loadBalancerArn,
-<<<<<<< HEAD
-					Port:            ptrInt32(443),
-=======
 					Port:            utils.Ptr(int32(443)),
->>>>>>> bb151eab
 					Protocol:        ptrProtocol("HTTPS"),
 					DefaultActions: []generated_elbv2.Action{
 						{
@@ -592,19 +562,11 @@
 					Targets: []generated_elbv2.TargetDescription{
 						{
 							Id:   "10.0.1.10",
-<<<<<<< HEAD
-							Port: ptrInt32(80),
-						},
-						{
-							Id:   "10.0.1.11",
-							Port: ptrInt32(80),
-=======
 							Port: utils.Ptr(int32(80)),
 						},
 						{
 							Id:   "10.0.1.11",
 							Port: utils.Ptr(int32(80)),
->>>>>>> bb151eab
 						},
 					},
 				}
@@ -642,11 +604,7 @@
 					Targets: []generated_elbv2.TargetDescription{
 						{
 							Id:   "10.0.1.10",
-<<<<<<< HEAD
-							Port: ptrInt32(80),
-=======
 							Port: utils.Ptr(int32(80)),
->>>>>>> bb151eab
 						},
 					},
 				}
@@ -677,8 +635,6 @@
 			})
 		})
 	})
-<<<<<<< HEAD
-=======
 
 	Describe("Phase 3: ModifyListener", func() {
 		Context("when modifying a listener", func() {
@@ -1181,7 +1137,6 @@
 			})
 		})
 	})
->>>>>>> bb151eab
 })
 
 // Helper functions
