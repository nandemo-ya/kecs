--- conflicted
+++ resolved
@@ -88,15 +88,12 @@
 
 	// Create task converter with CloudWatch integration
 	taskConverter := converters.NewTaskConverterWithCloudWatch(api.region, api.accountID, api.cloudWatchIntegration)
-<<<<<<< HEAD
-=======
 
 	// Set artifact manager if S3 integration is available
 	if api.s3Integration != nil {
 		artifactManager := artifacts.NewManager(api.s3Integration)
 		taskConverter.SetArtifactManager(artifactManager)
 	}
->>>>>>> d5790eba
 
 	// Marshal the request for the converter
 	reqJSON, err := json.Marshal(req)
