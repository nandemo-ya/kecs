package elbv2

import (
	"context"
	"fmt"
	"net"
	"strings"
	"sync"
	"time"

	appsv1 "k8s.io/api/apps/v1"
	corev1 "k8s.io/api/core/v1"
	"k8s.io/apimachinery/pkg/api/resource"
	metav1 "k8s.io/apimachinery/pkg/apis/meta/v1"
	"k8s.io/apimachinery/pkg/apis/meta/v1/unstructured"
	"k8s.io/apimachinery/pkg/runtime/schema"
	"k8s.io/apimachinery/pkg/util/intstr"
	"k8s.io/client-go/dynamic"
	"k8s.io/client-go/kubernetes"
	"k8s.io/klog/v2"
)

// k8sIntegration implements the Integration interface using Kubernetes Services
// instead of actual ELBv2 API calls. This avoids the need for LocalStack Pro.
type k8sIntegration struct {
	region    string
	accountID string
	kubeClient kubernetes.Interface
	dynamicClient dynamic.Interface

	// In-memory storage for load balancers and target groups
	// In production, this should be persisted
	mu            sync.RWMutex
	loadBalancers map[string]*LoadBalancer
	targetGroups  map[string]*TargetGroup
	listeners     map[string]*Listener
	targetHealth  map[string]map[string]*TargetHealth // targetGroupArn -> targetId -> health
}

// NewK8sIntegration creates a new Kubernetes-based ELBv2 integration
func NewK8sIntegration(region, accountID string) Integration {
	return &k8sIntegration{
		region:        region,
		accountID:     accountID,
		kubeClient:    nil, // Will be set later when needed
		dynamicClient: nil, // Will be set later when needed
		loadBalancers: make(map[string]*LoadBalancer),
		targetGroups:  make(map[string]*TargetGroup),
		listeners:     make(map[string]*Listener),
		targetHealth:  make(map[string]map[string]*TargetHealth),
	}
}

// CreateLoadBalancer creates a virtual load balancer and deploys Traefik
func (i *k8sIntegration) CreateLoadBalancer(ctx context.Context, name string, subnets []string, securityGroups []string) (*LoadBalancer, error) {
	klog.V(2).Infof("Creating load balancer with Traefik deployment: %s", name)

	// Generate ARN
	arn := fmt.Sprintf("arn:aws:elasticloadbalancing:%s:%s:loadbalancer/app/%s/%s",
		i.region, i.accountID, name, generateID())

	// Create virtual load balancer
	lb := &LoadBalancer{
		Arn:               arn,
		Name:              name,
		DNSName:           fmt.Sprintf("%s-%s.%s.elb.amazonaws.com", name, generateID(), i.region),
		State:             "active",
		Type:              "application",
		Scheme:            "internet-facing",
		VpcId:             "vpc-default",
		SecurityGroups:    securityGroups,
		CreatedTime:       time.Now().Format(time.RFC3339),
		AvailabilityZones: []AvailabilityZone{},
	}

	// Add availability zones based on subnets
	for idx, subnet := range subnets {
		lb.AvailabilityZones = append(lb.AvailabilityZones, AvailabilityZone{
			ZoneName: fmt.Sprintf("%s%c", i.region, 'a'+idx),
			SubnetId: subnet,
		})
	}

	// Deploy Traefik for this load balancer
	if err := i.deployTraefikForLoadBalancer(ctx, name, arn); err != nil {
		return nil, fmt.Errorf("failed to deploy Traefik for load balancer %s: %w", name, err)
	}

	// Store in memory with lock
	i.mu.Lock()
	i.loadBalancers[arn] = lb
	i.mu.Unlock()

	klog.V(2).Infof("Created load balancer: %s with DNS: %s and Traefik deployment", arn, lb.DNSName)
	return lb, nil
}

// DeleteLoadBalancer deletes a virtual load balancer
func (i *k8sIntegration) DeleteLoadBalancer(ctx context.Context, arn string) error {
	klog.V(2).Infof("Deleting virtual load balancer: %s", arn)

	i.mu.Lock()
	defer i.mu.Unlock()

	if _, exists := i.loadBalancers[arn]; !exists {
		return fmt.Errorf("load balancer not found: %s", arn)
	}

	delete(i.loadBalancers, arn)
	return nil
}

// CreateTargetGroup creates a virtual target group and Kubernetes resources
func (i *k8sIntegration) CreateTargetGroup(ctx context.Context, name string, port int32, protocol string, vpcId string) (*TargetGroup, error) {
	klog.V(2).Infof("Creating target group with Kubernetes resources: %s", name)

	// Generate ARN
	arn := fmt.Sprintf("arn:aws:elasticloadbalancing:%s:%s:targetgroup/%s/%s",
		i.region, i.accountID, name, generateID())

	// Create virtual target group
	tg := &TargetGroup{
		Arn:                     arn,
		Name:                    name,
		Port:                    port,
		Protocol:                protocol,
		VpcId:                   vpcId,
		TargetType:              "ip",
		HealthCheckPath:         "/",
		HealthCheckPort:         fmt.Sprintf("%d", port),
		HealthCheckProtocol:     protocol,
		UnhealthyThresholdCount: 3,
		HealthyThresholdCount:   2,
	}

	// Deploy Kubernetes resources for target group
	if err := i.deployTargetGroupResources(ctx, name, arn, port, protocol); err != nil {
		return nil, fmt.Errorf("failed to deploy target group resources: %w", err)
	}

	// Store in memory with lock
	i.mu.Lock()
	i.targetGroups[arn] = tg
	i.targetHealth[arn] = make(map[string]*TargetHealth)
	i.mu.Unlock()

	klog.V(2).Infof("Created target group: %s with Kubernetes resources", arn)
	return tg, nil
}

// DeleteTargetGroup deletes a virtual target group
func (i *k8sIntegration) DeleteTargetGroup(ctx context.Context, arn string) error {
	klog.V(2).Infof("Deleting virtual target group: %s", arn)

	i.mu.Lock()
	defer i.mu.Unlock()

	if _, exists := i.targetGroups[arn]; !exists {
		return fmt.Errorf("target group not found: %s", arn)
	}

	delete(i.targetGroups, arn)
	delete(i.targetHealth, arn)
	return nil
}

// RegisterTargets registers targets with a virtual target group
func (i *k8sIntegration) RegisterTargets(ctx context.Context, targetGroupArn string, targets []Target) error {
	klog.V(2).Infof("Registering %d targets with virtual target group: %s", len(targets), targetGroupArn)

	i.mu.Lock()
	if _, exists := i.targetGroups[targetGroupArn]; !exists {
		i.mu.Unlock()
		return fmt.Errorf("target group not found: %s", targetGroupArn)
	}

	// Initialize target health map if needed
	if i.targetHealth[targetGroupArn] == nil {
		i.targetHealth[targetGroupArn] = make(map[string]*TargetHealth)
	}

	// Register each target
	for _, target := range targets {
		i.targetHealth[targetGroupArn][target.Id] = &TargetHealth{
			Target:      target,
			HealthState: "initial",
			Reason:      "Elb.RegistrationInProgress",
			Description: "Target registration is in progress",
		}

		// Simulate health check transition
		go func(tgArn, targetId string) {
			time.Sleep(5 * time.Second)
			i.mu.Lock()
			if health, exists := i.targetHealth[tgArn][targetId]; exists {
				health.HealthState = "healthy"
				health.Reason = ""
				health.Description = "Health checks passed"
			}
			i.mu.Unlock()
		}(targetGroupArn, target.Id)
	}
	i.mu.Unlock()

	return nil
}

// DeregisterTargets deregisters targets from a virtual target group
func (i *k8sIntegration) DeregisterTargets(ctx context.Context, targetGroupArn string, targets []Target) error {
	klog.V(2).Infof("Deregistering %d targets from virtual target group: %s", len(targets), targetGroupArn)

	i.mu.Lock()
	defer i.mu.Unlock()

	if _, exists := i.targetGroups[targetGroupArn]; !exists {
		return fmt.Errorf("target group not found: %s", targetGroupArn)
	}

	// Remove each target
	for _, target := range targets {
		delete(i.targetHealth[targetGroupArn], target.Id)
	}

	return nil
}

// CreateListener creates a virtual listener and updates Traefik configuration
func (i *k8sIntegration) CreateListener(ctx context.Context, loadBalancerArn string, port int32, protocol string, targetGroupArn string) (*Listener, error) {
	klog.V(2).Infof("Creating listener on port %d for load balancer: %s", port, loadBalancerArn)

	i.mu.RLock()
	lb, exists := i.loadBalancers[loadBalancerArn]
	if !exists {
		i.mu.RUnlock()
		return nil, fmt.Errorf("load balancer not found: %s", loadBalancerArn)
	}
	lbName := lb.Name

	tg, exists := i.targetGroups[targetGroupArn]
	if !exists && targetGroupArn != "" {
		i.mu.RUnlock()
		return nil, fmt.Errorf("target group not found: %s", targetGroupArn)
	}
	var targetGroupName string
	if tg != nil {
		targetGroupName = tg.Name
	}
	i.mu.RUnlock()

	// Generate ARN
	arn := fmt.Sprintf("arn:aws:elasticloadbalancing:%s:%s:listener/app/%s/%s",
		i.region, i.accountID, getResourceName(loadBalancerArn), generateID())

	// Create virtual listener
	listener := &Listener{
		Arn:             arn,
		LoadBalancerArn: loadBalancerArn,
		Port:            port,
		Protocol:        protocol,
		DefaultActions: []Action{
			{
				Type:           "forward",
				TargetGroupArn: targetGroupArn,
				Order:          1,
			},
		},
	}

	// Update Traefik configuration with new listener
	if err := i.updateTraefikConfigForListener(ctx, lbName, arn, port, protocol, targetGroupName); err != nil {
		return nil, fmt.Errorf("failed to update Traefik configuration: %w", err)
	}

	// Store in memory with lock
	i.mu.Lock()
	i.listeners[arn] = listener
	i.mu.Unlock()

	klog.V(2).Infof("Created listener: %s with Traefik configuration", arn)
	return listener, nil
}

// DeleteListener deletes a virtual listener
func (i *k8sIntegration) DeleteListener(ctx context.Context, arn string) error {
	klog.V(2).Infof("Deleting virtual listener: %s", arn)

	i.mu.Lock()
	listener, exists := i.listeners[arn]
	if !exists {
		i.mu.Unlock()
		return fmt.Errorf("listener not found: %s", arn)
	}
	
	// Get load balancer info for IngressRoute deletion
	lb, lbExists := i.loadBalancers[listener.LoadBalancerArn]
	var lbName string
	if lbExists {
		lbName = lb.Name
	}
	
	delete(i.listeners, arn)
	i.mu.Unlock()

	// Delete IngressRoute CRD if we have the necessary info
	if lbName != "" && i.dynamicClient != nil {
		if err := i.deleteIngressRoute(ctx, lbName, listener.Port); err != nil {
			klog.V(2).Infof("Failed to delete IngressRoute for listener %s: %v", arn, err)
			// Don't fail the operation if IngressRoute deletion fails
		}
	}

	return nil
}

// GetLoadBalancer gets virtual load balancer details
func (i *k8sIntegration) GetLoadBalancer(ctx context.Context, arn string) (*LoadBalancer, error) {
	klog.V(2).Infof("Getting virtual load balancer: %s", arn)

	i.mu.RLock()
	defer i.mu.RUnlock()

	lb, exists := i.loadBalancers[arn]
	if !exists {
		return nil, fmt.Errorf("load balancer not found: %s", arn)
	}

	return lb, nil
}

// GetTargetHealth gets the health status of virtual targets
func (i *k8sIntegration) GetTargetHealth(ctx context.Context, targetGroupArn string) ([]TargetHealth, error) {
	klog.V(2).Infof("Getting target health for virtual target group: %s", targetGroupArn)

	i.mu.RLock()
	defer i.mu.RUnlock()

	if _, exists := i.targetGroups[targetGroupArn]; !exists {
		return nil, fmt.Errorf("target group not found: %s", targetGroupArn)
	}

	healthMap, exists := i.targetHealth[targetGroupArn]
	if !exists {
		return []TargetHealth{}, nil
	}

	results := make([]TargetHealth, 0, len(healthMap))
	for _, health := range healthMap {
		results = append(results, *health)
	}

	return results, nil
}

// CheckTargetHealthWithK8s performs health check using Kubernetes pod status
func (i *k8sIntegration) CheckTargetHealthWithK8s(ctx context.Context, targetIP string, targetPort int32, targetGroupArn string) (string, error) {
	klog.V(2).Infof("Checking target health with Kubernetes for %s:%d", targetIP, targetPort)
	
	if i.kubeClient == nil {
		klog.V(2).Infof("No kubeClient available, falling back to basic connectivity check")
		return i.performBasicConnectivityCheck(targetIP, targetPort)
	}
	
	// Find pod by IP address
	pod, err := i.findPodByIP(ctx, targetIP)
	if err != nil {
		klog.V(2).Infof("Failed to find pod with IP %s: %v", targetIP, err)
		// Fallback to basic connectivity check if pod not found
		return i.performBasicConnectivityCheck(targetIP, targetPort)
	}
	
	if pod == nil {
		klog.V(2).Infof("No pod found with IP %s, performing basic connectivity check", targetIP)
		return i.performBasicConnectivityCheck(targetIP, targetPort)
	}
	
	// Check pod readiness status
	return i.checkPodReadiness(pod, targetPort)
}

// findPodByIP finds a pod by its IP address across all namespaces
func (i *k8sIntegration) findPodByIP(ctx context.Context, targetIP string) (*corev1.Pod, error) {
	// List pods across all namespaces
	pods, err := i.kubeClient.CoreV1().Pods("").List(ctx, metav1.ListOptions{})
	if err != nil {
		return nil, fmt.Errorf("failed to list pods: %w", err)
	}
	
	for _, pod := range pods.Items {
		if pod.Status.PodIP == targetIP {
			return &pod, nil
		}
	}
	
	return nil, nil // Pod not found
}

// checkPodReadiness checks if a pod is ready and healthy
func (i *k8sIntegration) checkPodReadiness(pod *corev1.Pod, targetPort int32) (string, error) {
	// Check pod phase first
	if pod.Status.Phase != corev1.PodRunning {
		klog.V(2).Infof("Pod %s/%s is not running (phase: %s)", pod.Namespace, pod.Name, pod.Status.Phase)
		return "unhealthy", nil
	}
	
	// Check pod readiness conditions
	for _, condition := range pod.Status.Conditions {
		if condition.Type == corev1.PodReady {
			if condition.Status == corev1.ConditionTrue {
				klog.V(2).Infof("Pod %s/%s is ready", pod.Namespace, pod.Name)
				
				// Additionally check if the target port is exposed by the pod
				if i.isPodPortExposed(pod, targetPort) {
					return "healthy", nil
				} else {
					klog.V(2).Infof("Pod %s/%s does not expose target port %d", pod.Namespace, pod.Name, targetPort)
					return "unhealthy", nil
				}
			} else {
				klog.V(2).Infof("Pod %s/%s is not ready (reason: %s)", pod.Namespace, pod.Name, condition.Reason)
				return "unhealthy", nil
			}
		}
	}
	
	// If no readiness condition found, consider it unhealthy
	klog.V(2).Infof("Pod %s/%s has no readiness condition", pod.Namespace, pod.Name)
	return "unhealthy", nil
}

// isPodPortExposed checks if a pod exposes the given port
func (i *k8sIntegration) isPodPortExposed(pod *corev1.Pod, targetPort int32) bool {
	for _, container := range pod.Spec.Containers {
		for _, port := range container.Ports {
			if port.ContainerPort == targetPort {
				return true
			}
		}
	}
	return false
}

// performBasicConnectivityCheck performs a basic TCP connectivity check
func (i *k8sIntegration) performBasicConnectivityCheck(targetIP string, targetPort int32) (string, error) {
	timeout := 5 * time.Second
	conn, err := net.DialTimeout("tcp", fmt.Sprintf("%s:%d", targetIP, targetPort), timeout)
	if err != nil {
		klog.V(2).Infof("Basic connectivity check failed for %s:%d: %v", targetIP, targetPort, err)
		return "unhealthy", nil
	}
	conn.Close()
	klog.V(2).Infof("Basic connectivity check passed for %s:%d", targetIP, targetPort)
	return "healthy", nil
}

// Helper functions

func generateID() string {
	// Simple ID generation for demo purposes
	// In production, use a proper UUID generator
	return fmt.Sprintf("%d", time.Now().UnixNano())[:16]
}

func getResourceName(arn string) string {
	// Extract resource name from ARN
	parts := strings.Split(arn, "/")
	if len(parts) >= 2 {
		return parts[len(parts)-2]
	}
	return "unknown"
}

// deployTraefikForLoadBalancer deploys Traefik resources for a load balancer
func (i *k8sIntegration) deployTraefikForLoadBalancer(ctx context.Context, lbName, lbArn string) error {
	if i.kubeClient == nil {
		// If no kubeClient is available, just log and continue
		klog.V(2).Infof("No kubeClient available, skipping Traefik deployment for load balancer: %s", lbName)
		return nil
	}

	namespace := "kecs-system"
	traefikName := fmt.Sprintf("traefik-elbv2-%s", lbName)

	// Create namespace if it doesn't exist
	if err := i.createNamespaceIfNotExists(ctx, namespace); err != nil {
		return fmt.Errorf("failed to create namespace: %w", err)
	}

	// Create ServiceAccount
	if err := i.createServiceAccount(ctx, namespace, traefikName, lbName, lbArn); err != nil {
		return fmt.Errorf("failed to create ServiceAccount: %w", err)
	}

	// Create ConfigMap
	if err := i.createConfigMap(ctx, namespace, traefikName, lbName, lbArn); err != nil {
		return fmt.Errorf("failed to create ConfigMap: %w", err)
	}

	// Create Deployment
	if err := i.createDeployment(ctx, namespace, traefikName, lbName, lbArn); err != nil {
		return fmt.Errorf("failed to create Deployment: %w", err)
	}

	// Create Service
	if err := i.createService(ctx, namespace, traefikName, lbName, lbArn); err != nil {
		return fmt.Errorf("failed to create Service: %w", err)
	}

	klog.V(2).Infof("Successfully deployed Traefik resources for load balancer: %s", lbName)
	return nil
}

// createNamespaceIfNotExists creates the namespace if it doesn't exist
func (i *k8sIntegration) createNamespaceIfNotExists(ctx context.Context, namespace string) error {
	_, err := i.kubeClient.CoreV1().Namespaces().Get(ctx, namespace, metav1.GetOptions{})
	if err != nil {
		// Namespace doesn't exist, create it
		ns := &corev1.Namespace{
			ObjectMeta: metav1.ObjectMeta{
				Name: namespace,
			},
		}
		_, err = i.kubeClient.CoreV1().Namespaces().Create(ctx, ns, metav1.CreateOptions{})
		if err != nil {
			return fmt.Errorf("failed to create namespace %s: %w", namespace, err)
		}
	}
	return nil
}

// createServiceAccount creates a ServiceAccount for Traefik with load balancer annotations
func (i *k8sIntegration) createServiceAccount(ctx context.Context, namespace, traefikName, lbName, lbArn string) error {
	sa := &corev1.ServiceAccount{
		ObjectMeta: metav1.ObjectMeta{
			Name:      traefikName,
			Namespace: namespace,
			Annotations: map[string]string{
				"kecs.io/elbv2-load-balancer-name": lbName,
				"kecs.io/elbv2-load-balancer-arn":  lbArn,
				"kecs.io/elbv2-proxy-type":         "load-balancer",
			},
			Labels: map[string]string{
				"app":                              traefikName,
				"kecs.io/elbv2-load-balancer-name": lbName,
				"kecs.io/component":                "elbv2-proxy",
			},
		},
	}

	_, err := i.kubeClient.CoreV1().ServiceAccounts(namespace).Create(ctx, sa, metav1.CreateOptions{})
	if err != nil {
		return fmt.Errorf("failed to create ServiceAccount: %w", err)
	}
	return nil
}

// createConfigMap creates a ConfigMap for Traefik configuration
func (i *k8sIntegration) createConfigMap(ctx context.Context, namespace, traefikName, lbName, lbArn string) error {
	cm := &corev1.ConfigMap{
		ObjectMeta: metav1.ObjectMeta{
			Name:      fmt.Sprintf("%s-config", traefikName),
			Namespace: namespace,
			Annotations: map[string]string{
				"kecs.io/elbv2-load-balancer-name": lbName,
				"kecs.io/elbv2-load-balancer-arn":  lbArn,
				"kecs.io/elbv2-proxy-type":         "load-balancer",
			},
			Labels: map[string]string{
				"app":                              traefikName,
				"kecs.io/elbv2-load-balancer-name": lbName,
				"kecs.io/component":                "elbv2-proxy",
			},
		},
		Data: map[string]string{
			"traefik.yml": `
api:
  dashboard: true
  debug: true
entryPoints:
  web:
    address: ":80"
  websecure:
    address: ":443"
providers:
  kubernetesIngress: {}
log:
  level: INFO
`,
		},
	}

	_, err := i.kubeClient.CoreV1().ConfigMaps(namespace).Create(ctx, cm, metav1.CreateOptions{})
	if err != nil {
		return fmt.Errorf("failed to create ConfigMap: %w", err)
	}
	return nil
}

// createDeployment creates a Deployment for Traefik
func (i *k8sIntegration) createDeployment(ctx context.Context, namespace, traefikName, lbName, lbArn string) error {
	deployment := &appsv1.Deployment{
		ObjectMeta: metav1.ObjectMeta{
			Name:      traefikName,
			Namespace: namespace,
			Annotations: map[string]string{
				"kecs.io/elbv2-load-balancer-name": lbName,
				"kecs.io/elbv2-load-balancer-arn":  lbArn,
				"kecs.io/elbv2-proxy-type":         "load-balancer",
			},
			Labels: map[string]string{
				"app":                              traefikName,
				"kecs.io/elbv2-load-balancer-name": lbName,
				"kecs.io/component":                "elbv2-proxy",
			},
		},
		Spec: appsv1.DeploymentSpec{
			Replicas: &[]int32{1}[0],
			Selector: &metav1.LabelSelector{
				MatchLabels: map[string]string{
					"app": traefikName,
				},
			},
			Template: corev1.PodTemplateSpec{
				ObjectMeta: metav1.ObjectMeta{
					Labels: map[string]string{
						"app":                              traefikName,
						"kecs.io/elbv2-load-balancer-name": lbName,
						"kecs.io/component":                "elbv2-proxy",
					},
					Annotations: map[string]string{
						"kecs.io/elbv2-load-balancer-name": lbName,
						"kecs.io/elbv2-load-balancer-arn":  lbArn,
						"kecs.io/elbv2-proxy-type":         "load-balancer",
					},
				},
				Spec: corev1.PodSpec{
					ServiceAccountName: traefikName,
					Containers: []corev1.Container{
						{
							Name:  "traefik",
							Image: "traefik:v3.0",
							Args: []string{
								"--configfile=/config/traefik.yml",
							},
							Ports: []corev1.ContainerPort{
								{
									Name:          "web",
									ContainerPort: 80,
								},
								{
									Name:          "websecure",
									ContainerPort: 443,
								},
								{
									Name:          "dashboard",
									ContainerPort: 8080,
								},
							},
							VolumeMounts: []corev1.VolumeMount{
								{
									Name:      "config",
									MountPath: "/config",
									ReadOnly:  true,
								},
							},
							Resources: corev1.ResourceRequirements{
								Limits: corev1.ResourceList{
									corev1.ResourceMemory: mustParseResource("128Mi"),
									corev1.ResourceCPU:    mustParseResource("500m"),
								},
								Requests: corev1.ResourceList{
									corev1.ResourceMemory: mustParseResource("64Mi"),
									corev1.ResourceCPU:    mustParseResource("100m"),
								},
							},
						},
					},
					Volumes: []corev1.Volume{
						{
							Name: "config",
							VolumeSource: corev1.VolumeSource{
								ConfigMap: &corev1.ConfigMapVolumeSource{
									LocalObjectReference: corev1.LocalObjectReference{
										Name: fmt.Sprintf("%s-config", traefikName),
									},
								},
							},
						},
					},
				},
			},
		},
	}

	_, err := i.kubeClient.AppsV1().Deployments(namespace).Create(ctx, deployment, metav1.CreateOptions{})
	if err != nil {
		return fmt.Errorf("failed to create Deployment: %w", err)
	}
	return nil
}

// createService creates a Service for Traefik
func (i *k8sIntegration) createService(ctx context.Context, namespace, traefikName, lbName, lbArn string) error {
	service := &corev1.Service{
		ObjectMeta: metav1.ObjectMeta{
			Name:      traefikName,
			Namespace: namespace,
			Annotations: map[string]string{
				"kecs.io/elbv2-load-balancer-name": lbName,
				"kecs.io/elbv2-load-balancer-arn":  lbArn,
				"kecs.io/elbv2-proxy-type":         "load-balancer",
			},
			Labels: map[string]string{
				"app":                              traefikName,
				"kecs.io/elbv2-load-balancer-name": lbName,
				"kecs.io/component":                "elbv2-proxy",
			},
		},
		Spec: corev1.ServiceSpec{
			Type: corev1.ServiceTypeNodePort,
			Selector: map[string]string{
				"app": traefikName,
			},
			Ports: []corev1.ServicePort{
				{
					Name:       "web",
					Port:       80,
					TargetPort: intstr.FromInt(80),
					NodePort:   30080,
				},
				{
					Name:       "websecure",
					Port:       443,
					TargetPort: intstr.FromInt(443),
					NodePort:   30443,
				},
				{
					Name:       "dashboard",
					Port:       8080,
					TargetPort: intstr.FromInt(8080),
					NodePort:   30808,
				},
			},
		},
	}

	_, err := i.kubeClient.CoreV1().Services(namespace).Create(ctx, service, metav1.CreateOptions{})
	if err != nil {
		return fmt.Errorf("failed to create Service: %w", err)
	}
	return nil
}

// Helper function to parse resource requirements
func mustParseResource(s string) resource.Quantity {
	q, err := resource.ParseQuantity(s)
	if err != nil {
		panic(err)
	}
	return q
}

// deployTargetGroupResources deploys Kubernetes resources for a target group
func (i *k8sIntegration) deployTargetGroupResources(ctx context.Context, tgName, tgArn string, port int32, protocol string) error {
	if i.kubeClient == nil {
		klog.V(2).Infof("No kubeClient available, skipping target group resources deployment for: %s", tgName)
		return nil
	}

	namespace := "kecs-system"
	serviceName := fmt.Sprintf("tg-%s", tgName)

	// Create a Service for the target group
	service := &corev1.Service{
		ObjectMeta: metav1.ObjectMeta{
			Name:      serviceName,
			Namespace: namespace,
			Annotations: map[string]string{
				"kecs.io/elbv2-target-group-name": tgName,
				"kecs.io/elbv2-target-group-arn":  tgArn,
				"kecs.io/elbv2-target-group-protocol": protocol,
			},
			Labels: map[string]string{
				"kecs.io/elbv2-target-group-name": tgName,
				"kecs.io/component":               "target-group",
			},
		},
		Spec: corev1.ServiceSpec{
			Type: corev1.ServiceTypeClusterIP,
			Selector: map[string]string{
				"kecs.io/elbv2-target-group-name": tgName,
			},
			Ports: []corev1.ServicePort{
				{
					Name:       "main",
					Port:       port,
					TargetPort: intstr.FromInt(int(port)),
					Protocol:   corev1.ProtocolTCP,
				},
			},
		},
	}

	// Create the service
	_, err := i.kubeClient.CoreV1().Services(namespace).Create(ctx, service, metav1.CreateOptions{})
	if err != nil {
		return fmt.Errorf("failed to create Service for target group: %w", err)
	}

	klog.V(2).Infof("Created Service %s for target group %s", serviceName, tgName)
	return nil
}

// updateTraefikConfigForListener updates Traefik configuration for a new listener
func (i *k8sIntegration) updateTraefikConfigForListener(ctx context.Context, lbName, listenerArn string, port int32, protocol, targetGroupName string) error {
	if i.kubeClient == nil {
		klog.V(2).Infof("No kubeClient available, skipping Traefik config update for listener: %s", listenerArn)
		return nil
	}

	namespace := "kecs-system"
	traefikName := fmt.Sprintf("traefik-elbv2-%s", lbName)
	
	// Update the ConfigMap with new listener configuration
	cm, err := i.kubeClient.CoreV1().ConfigMaps(namespace).Get(ctx, fmt.Sprintf("%s-config", traefikName), metav1.GetOptions{})
	if err != nil {
		return fmt.Errorf("failed to get ConfigMap: %w", err)
	}

	// Update the traefik.yml to include the new listener port
	traefikYaml := cm.Data["traefik.yml"]
	if !strings.Contains(traefikYaml, fmt.Sprintf(":%d", port)) {
		// Add new entrypoint for the listener
		newEntry := fmt.Sprintf(`
  listener%d:
    address: ":%d"`, port, port)
		
		// Insert after the existing entryPoints
		traefikYaml = strings.Replace(traefikYaml, "entryPoints:", "entryPoints:"+newEntry, 1)
		cm.Data["traefik.yml"] = traefikYaml
		
		// Update ConfigMap
		_, err = i.kubeClient.CoreV1().ConfigMaps(namespace).Update(ctx, cm, metav1.UpdateOptions{})
		if err != nil {
			return fmt.Errorf("failed to update ConfigMap: %w", err)
		}
	}

<<<<<<< HEAD
	// TODO: Create IngressRoute CRD for routing rules
	// For now, we're just updating the entrypoint

	klog.V(2).Infof("Updated Traefik configuration for listener on port %d", port)
	return nil
=======
	// Create or update IngressRoute CRD for routing rules
	if targetGroupName != "" {
		if err := i.updateIngressRoute(ctx, lbName, listenerArn, port, protocol, targetGroupName); err != nil {
			return fmt.Errorf("failed to create/update IngressRoute: %w", err)
		}
	}

	klog.V(2).Infof("Updated Traefik configuration for listener on port %d", port)
	return nil
}

// createIngressRoute creates a Traefik IngressRoute CRD for routing to target groups
func (i *k8sIntegration) createIngressRoute(ctx context.Context, lbName, listenerArn string, port int32, protocol, targetGroupName string) error {
	if i.dynamicClient == nil {
		klog.V(2).Infof("No dynamicClient available, skipping IngressRoute creation")
		return nil
	}

	namespace := "kecs-system"
	// Generate a safe name for the IngressRoute
	ingressRouteName := fmt.Sprintf("listener-%s-%d", sanitizeName(lbName), port)

	// Create the IngressRoute unstructured object
	ingressRoute := &unstructured.Unstructured{
		Object: map[string]interface{}{
			"apiVersion": "traefik.io/v1alpha1",
			"kind":       "IngressRoute",
			"metadata": map[string]interface{}{
				"name":      ingressRouteName,
				"namespace": namespace,
				"annotations": map[string]interface{}{
					"kecs.io/elbv2-listener-arn":      listenerArn,
					"kecs.io/elbv2-load-balancer":     lbName,
					"kecs.io/elbv2-target-group":      targetGroupName,
				},
				"labels": map[string]interface{}{
					"kecs.io/elbv2-load-balancer": lbName,
					"kecs.io/component":           "elbv2-listener",
				},
			},
			"spec": map[string]interface{}{
				"entryPoints": []string{fmt.Sprintf("listener%d", port)},
				"routes": []interface{}{
					map[string]interface{}{
						"match": "PathPrefix(`/`)", // Default catch-all route
						"kind":  "Rule",
						"services": []interface{}{
							map[string]interface{}{
								"name": fmt.Sprintf("tg-%s", targetGroupName),
								"port": port,
							},
						},
					},
				},
			},
		},
	}

	// Define the GVR for IngressRoute
	gvr := schema.GroupVersionResource{
		Group:    "traefik.io",
		Version:  "v1alpha1",
		Resource: "ingressroutes",
	}

	// Create the IngressRoute
	_, err := i.dynamicClient.Resource(gvr).Namespace(namespace).Create(ctx, ingressRoute, metav1.CreateOptions{})
	if err != nil {
		return fmt.Errorf("failed to create IngressRoute: %w", err)
	}

	klog.V(2).Infof("Created IngressRoute %s for listener on port %d routing to target group %s", ingressRouteName, port, targetGroupName)
	return nil
}

// sanitizeName converts a name to be suitable for Kubernetes resource names
func sanitizeName(name string) string {
	// Replace non-alphanumeric characters with hyphens
	result := strings.ToLower(name)
	result = strings.ReplaceAll(result, "_", "-")
	result = strings.ReplaceAll(result, " ", "-")
	// Remove any non-alphanumeric characters except hyphens
	return result
}

// deleteIngressRoute deletes a Traefik IngressRoute CRD
func (i *k8sIntegration) deleteIngressRoute(ctx context.Context, lbName string, port int32) error {
	if i.dynamicClient == nil {
		klog.V(2).Infof("No dynamicClient available, skipping IngressRoute deletion")
		return nil
	}

	namespace := "kecs-system"
	ingressRouteName := fmt.Sprintf("listener-%s-%d", sanitizeName(lbName), port)

	// Define the GVR for IngressRoute
	gvr := schema.GroupVersionResource{
		Group:    "traefik.io",
		Version:  "v1alpha1",
		Resource: "ingressroutes",
	}

	// Delete the IngressRoute
	err := i.dynamicClient.Resource(gvr).Namespace(namespace).Delete(ctx, ingressRouteName, metav1.DeleteOptions{})
	if err != nil {
		return fmt.Errorf("failed to delete IngressRoute: %w", err)
	}

	klog.V(2).Infof("Deleted IngressRoute %s", ingressRouteName)
	return nil
}

// updateIngressRoute updates an existing Traefik IngressRoute CRD
func (i *k8sIntegration) updateIngressRoute(ctx context.Context, lbName, listenerArn string, port int32, protocol, targetGroupName string) error {
	if i.dynamicClient == nil {
		klog.V(2).Infof("No dynamicClient available, skipping IngressRoute update")
		return nil
	}

	namespace := "kecs-system"
	ingressRouteName := fmt.Sprintf("listener-%s-%d", sanitizeName(lbName), port)

	// Define the GVR for IngressRoute
	gvr := schema.GroupVersionResource{
		Group:    "traefik.io",
		Version:  "v1alpha1",
		Resource: "ingressroutes",
	}

	// Try to get existing IngressRoute
	existingRoute, err := i.dynamicClient.Resource(gvr).Namespace(namespace).Get(ctx, ingressRouteName, metav1.GetOptions{})
	if err != nil {
		// If not found, create a new one
		return i.createIngressRoute(ctx, lbName, listenerArn, port, protocol, targetGroupName)
	}

	// Update the existing IngressRoute
	existingRoute.Object["spec"] = map[string]interface{}{
		"entryPoints": []string{fmt.Sprintf("listener%d", port)},
		"routes": []interface{}{
			map[string]interface{}{
				"match": "PathPrefix(`/`)", // Default catch-all route
				"kind":  "Rule",
				"services": []interface{}{
					map[string]interface{}{
						"name": fmt.Sprintf("tg-%s", targetGroupName),
						"port": port,
					},
				},
			},
		},
	}

	// Update annotations
	metadata, ok := existingRoute.Object["metadata"].(map[string]interface{})
	if ok {
		annotations, ok := metadata["annotations"].(map[string]interface{})
		if !ok {
			annotations = make(map[string]interface{})
			metadata["annotations"] = annotations
		}
		annotations["kecs.io/elbv2-target-group"] = targetGroupName
		annotations["kecs.io/elbv2-listener-arn"] = listenerArn
	}

	_, err = i.dynamicClient.Resource(gvr).Namespace(namespace).Update(ctx, existingRoute, metav1.UpdateOptions{})
	if err != nil {
		return fmt.Errorf("failed to update IngressRoute: %w", err)
	}

	klog.V(2).Infof("Updated IngressRoute %s for listener on port %d routing to target group %s", ingressRouteName, port, targetGroupName)
	return nil
>>>>>>> bb151eab
}<|MERGE_RESOLUTION|>--- conflicted
+++ resolved
@@ -845,13 +845,6 @@
 		}
 	}
 
-<<<<<<< HEAD
-	// TODO: Create IngressRoute CRD for routing rules
-	// For now, we're just updating the entrypoint
-
-	klog.V(2).Infof("Updated Traefik configuration for listener on port %d", port)
-	return nil
-=======
 	// Create or update IngressRoute CRD for routing rules
 	if targetGroupName != "" {
 		if err := i.updateIngressRoute(ctx, lbName, listenerArn, port, protocol, targetGroupName); err != nil {
@@ -1024,5 +1017,4 @@
 
 	klog.V(2).Infof("Updated IngressRoute %s for listener on port %d routing to target group %s", ingressRouteName, port, targetGroupName)
 	return nil
->>>>>>> bb151eab
 }